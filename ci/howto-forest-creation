#!/bin/bash

# See ci/howto-test-lib.bash for docs about the "test framework"

. ci/howto-test-lib.bash

mkdir -p /home/user/storage
sudo /etc/init.d/apache2 start

pip install . plugins/s3/

# Minio

curl -so /tmp/minio https://dl.min.io/server/minio/release/linux-amd64/minio
chmod +x /tmp/minio
mkdir -p /tmp/minio-data/the-bucket/subdir

MINIO_ROOT_USER='dmr' MINIO_ROOT_PASSWORD='/.,/.,/.,' /tmp/minio server /tmp/minio-data &

# Howto

run wl user create bob
bob_userid=$(get_userid bob)

wl start

expected="Storage template [demo-s3] created in /home/user/.config/wildland/templates/demo-s3.template.jinja"
run wl storage-template create s3 --s3-url s3://the-bucket/ --manifest-pattern "/{path}.{object-type}.yaml" \
  --access-key 'dmr' --secret-key '/.,/.,/.,' --endpoint-url 'http://127.0.0.1:9000' --access bob demo-s3

expected="Appended to an existing storage template [demo-s3]"
run wl storage-template add s3 --s3-url s3://the-bucket/ --manifest-pattern "/{path}.{object-type}.yaml" \
  --access-key 'dmr' --secret-key '/.,/.,/.,' --endpoint-url 'http://127.0.0.1:9000' --access '*' --read-only demo-s3

expected_pcre="Created base path: /.manifests/$UUID_PCRE
Adding storage $UUID_PCRE to container.
Saved container /home/user/.config/wildland/containers/bob-forest-catalog.container.yaml
Adding storage $UUID_PCRE to container.
Saved container /home/user/.config/wildland/containers/bob-forest-catalog.container.yaml
Saved: /home/user/.config/wildland/users/bob.user.yaml"
run wl forest create --owner bob demo-s3

expected_pcre="/tmp/minio-data/the-bucket/.manifests/$UUID_PCRE
├── .manifests.container.yaml
├── .uuid/
<<<<<<< HEAD
│   └── $UUID_PCRE.container.yaml
├── forest-owner.user.yaml
└── s3:/
    └── the-bucket/
        └── .manifests/
            └── $UUID_PCRE/
=======
│   └── $UUID_PCRE.yaml
└── forest-owner.yaml
>>>>>>> 6a344076

1 directory, 3 files"
run tree -aF /tmp/minio-data/the-bucket/.manifests/*

expected_pcre="Created: /home/user/.config/wildland/containers/hello-world.container.yaml
Publishing container /.uuid/$UUID_PCRE..."
run wl container create hello-world --path /hello/world

wl storage create static --file "Hello.md=Hello World!" --container hello-world
expected_pcre="/tmp/minio-data/the-bucket/.manifests/$UUID_PCRE
├── .manifests.container.yaml
├── .uuid/
<<<<<<< HEAD
│   ├── $UUID_PCRE.container.yaml
│   └── $UUID_PCRE.container.yaml
├── forest-owner.user.yaml
├── hello/
│   └── world.yaml
└── s3:/
    └── the-bucket/
        └── .manifests/
            └── $UUID_PCRE/

6 directories, 5 files"
=======
│   ├── $UUID_PCRE.yaml
│   └── $UUID_PCRE.yaml
├── forest-owner.yaml
└── hello/
    └── world.yaml

2 directories, 5 files"
>>>>>>> 6a344076
run tree -aF /tmp/minio-data/the-bucket/.manifests/*

wl c mount wildland:"$bob_userid:/hello/world":

expected="/home/user/wildland
└── hello
    └── world
        └── Hello.md

2 directories, 1 file"
run tree ~/wildland

expected="Hello World!"
run cat ~/wildland/hello/world/Hello.md<|MERGE_RESOLUTION|>--- conflicted
+++ resolved
@@ -43,17 +43,8 @@
 expected_pcre="/tmp/minio-data/the-bucket/.manifests/$UUID_PCRE
 ├── .manifests.container.yaml
 ├── .uuid/
-<<<<<<< HEAD
 │   └── $UUID_PCRE.container.yaml
-├── forest-owner.user.yaml
-└── s3:/
-    └── the-bucket/
-        └── .manifests/
-            └── $UUID_PCRE/
-=======
-│   └── $UUID_PCRE.yaml
-└── forest-owner.yaml
->>>>>>> 6a344076
+└── forest-owner.user.yaml
 
 1 directory, 3 files"
 run tree -aF /tmp/minio-data/the-bucket/.manifests/*
@@ -66,27 +57,13 @@
 expected_pcre="/tmp/minio-data/the-bucket/.manifests/$UUID_PCRE
 ├── .manifests.container.yaml
 ├── .uuid/
-<<<<<<< HEAD
 │   ├── $UUID_PCRE.container.yaml
 │   └── $UUID_PCRE.container.yaml
 ├── forest-owner.user.yaml
-├── hello/
-│   └── world.yaml
-└── s3:/
-    └── the-bucket/
-        └── .manifests/
-            └── $UUID_PCRE/
-
-6 directories, 5 files"
-=======
-│   ├── $UUID_PCRE.yaml
-│   └── $UUID_PCRE.yaml
-├── forest-owner.yaml
 └── hello/
     └── world.yaml
 
 2 directories, 5 files"
->>>>>>> 6a344076
 run tree -aF /tmp/minio-data/the-bucket/.manifests/*
 
 wl c mount wildland:"$bob_userid:/hello/world":
