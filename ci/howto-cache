#!/bin/bash

# See ci/howto-test-lib.bash for docs about the "test framework"

. ci/howto-test-lib.bash

mkdir -p /home/user/storage

run wl user create yatima
userid=$(get_userid yatima)

run wl start --skip-forest-mount

## Single container

# FIXME: use real remote storage (see issue #587)
storage_type=local
mkdir -p ~/storage/local

run wl template create $storage_type mydropbox --location ~/storage/local

run wl container create --path "/mydropbox" --template mydropbox cache-test

cont_uuid=$(get_container_uuid cache-test)
storage_uuid=$(get_storage_uuid $cont_uuid $storage_type)

expected="Sensitive fields are hidden.
/home/user/.config/wildland/containers/cache-test.container.yaml
version: '1'
object: container
owner: '$userid'
paths:
- /.uuid/$cont_uuid
- /mydropbox
title: null
categories: []
backends:
  storage:
  - type: $storage_type
<<<<<<< HEAD
    backend-id: $storage_uuid"
=======
    backend-id: $storage_uuid
title: null
categories: []
version: '1'
local-path: /home/user/.config/wildland/containers/cache-test.container.yaml"
>>>>>>> 64427de4

run wl container info cache-test

run wl container mount cache-test

run bash -c "echo 'test 1' > ~/wildland/mydropbox/test1.txt"

run dd if=/dev/urandom of=/tmp/rnd bs=4K count=1024

run cp /tmp/rnd ~/wildland/mydropbox/test2.rnd

expected="/home/user/wildland/mydropbox/
├── test1.txt
└── test2.rnd

0 directories, 2 files"

run tree ~/wildland/mydropbox/

hash1=$(sha256sum ~/wildland/mydropbox/test1.txt | awk '{print $1}')
hash2=$(sha256sum ~/wildland/mydropbox/test2.rnd | awk '{print $1}')

run wl c unmount cache-test

run mkdir -p ~/storage/cache

run wl template create local --location ~/storage/cache cache-tpl

expected="Set template cache-tpl as default for container cache storages"

run wl set-default-cache cache-tpl

# mount with cache

# FIXME: run command hangs here, but similar mount command for Pandora below doesn't...
# see issue #588
wl c mount -c cache-test

cache_uuid=$(wl s dump ~/.config/wildland/cache/$userid.$cont_uuid.storage.yaml | grep backend-id: | cut -d ' ' -f 2)

expected="Mounted containers:

/.users/$userid:/.backends/$cont_uuid/$cache_uuid
  storage: local
  paths:
    /mydropbox
/.users/$userid:/.backends/$cont_uuid/$storage_uuid
  storage: $storage_type

Sync jobs:
:/mydropbox: SYNCED '$storage_type'(backend_id=$storage_uuid) <-> 'local'(backend_id=$cache_uuid)"

run wl status

expected="Sensitive fields are hidden.
/home/user/.config/wildland/containers/cache-test.container.yaml
version: '1'
object: container
owner: '$userid'
paths:
- /.uuid/$cont_uuid
- /mydropbox
title: null
categories: []
backends:
  storage:
  - type: $storage_type
    backend-id: $storage_uuid
<<<<<<< HEAD
=======
title: null
categories: []
version: '1'
local-path: /home/user/.config/wildland/containers/cache-test.container.yaml
>>>>>>> 64427de4
cache:
  type: local
  backend_id: $cache_uuid
  location: /home/user/storage/cache/$cont_uuid"

run wl c info cache-test

expected="/home/user/wildland/mydropbox/
├── test1.txt
└── test2.rnd

0 directories, 2 files"

run tree ~/wildland/mydropbox/

compare () {
   if [ "$1" != "$2" ]; then
     return 1
   else
     return 0
   fi
}

hash1a=$(sha256sum ~/wildland/mydropbox/test1.txt | awk '{print $1}')
hash2a=$(sha256sum ~/wildland/mydropbox/test2.rnd | awk '{print $1}')

run compare $hash1 $hash1a
run compare $hash2 $hash2a

run bash -c "echo 'modified' > ~/wildland/mydropbox/test1.txt"

run cp /tmp/rnd ~/wildland/mydropbox/test3.rnd

expected="modified"
run cat ~/storage/cache/$cont_uuid/test1.txt

# using cache by default

run wl c unmount cache-test

run wl c mount cache-test

expected="Mounted containers:

/.users/$userid:/.backends/$cont_uuid/$cache_uuid
  storage: local
  paths:
    /mydropbox
/.users/$userid:/.backends/$cont_uuid/$storage_uuid
  storage: $storage_type

Sync jobs:
:/mydropbox: SYNCED '$storage_type'(backend_id=$storage_uuid) <-> 'local'(backend_id=$cache_uuid)"

run wl status

# disable cache

run wl c unmount cache-test

expected="Deleting cache: /home/user/.config/wildland/cache/$userid.$cont_uuid.storage.yaml"
run wl c delete-cache cache-test

expected="Sensitive fields are hidden.
/home/user/.config/wildland/containers/cache-test.container.yaml
version: '1'
object: container
owner: '$userid'
paths:
- /.uuid/$cont_uuid
- /mydropbox
title: null
categories: []
backends:
  storage:
  - type: $storage_type
<<<<<<< HEAD
    backend-id: $storage_uuid"
=======
    backend-id: $storage_uuid
title: null
categories: []
version: '1'
local-path: /home/user/.config/wildland/containers/cache-test.container.yaml"
>>>>>>> 64427de4

run wl c info cache-test

run wl c mount cache-test

expected="Mounted containers:

/.users/$userid:/.backends/$cont_uuid/$storage_uuid
  storage: $storage_type
  paths:
    /mydropbox

No sync jobs running"
run wl status

expected="/home/user/wildland/mydropbox/
├── test1.txt
├── test2.rnd
└── test3.rnd

0 directories, 3 files"
run tree ~/wildland/mydropbox/

expected="modified"
run cat ~/wildland/mydropbox/test1.txt

hash2b=$(sha256sum ~/wildland/mydropbox/test2.rnd | awk '{print $1}')
hash3b=$(sha256sum ~/wildland/mydropbox/test3.rnd | awk '{print $1}')

run compare $hash2 $hash2b
run compare $hash2 $hash3b

## Forest example

run wl user import --path /mydirs/ariadne https://ariadne.wildland.io

run wl c mount ':/mydirs/ariadne:/forests/pandora:*:'

tree_list_1=$(tree -J -F -L 2 ~/wildland/mydirs/ariadne:/forests/pandora:/)

run wl c unmount ':/mydirs/ariadne:/forests/pandora:*:'

run wl c mount -c ':/mydirs/ariadne:/forests/pandora:*:'

expected_pcre="Sensitive fields are hidden.

version: '1'
object: container
owner: '0x1ea3909882be658d0ab69a822f7c923d12454ec024f4d8dd8f7113465167fcbe'
paths:
- /.uuid/24b3b45c-57e1-44ec-b66c-33d952c99c6a
- /home/omeg
title: null
categories: \[\]
access:
- user: '\*'
backends:
  storage:
  - type: delegate
    backend-id: 3f65e772-ec1e-419a-9d62-4d1b8c311589
cache:
  type: local
  backend_id: $UUID_PCRE
  location: /home/user/storage/cache/24b3b45c-57e1-44ec-b66c-33d952c99c6a"

run wl c info ':/mydirs/ariadne:/forests/pandora:/home/omeg:'

tree_list_2=$(tree -J -F -L 2 ~/wildland/mydirs/ariadne:/forests/pandora:/)

run diff <(echo "$tree_list_1") <(echo "$tree_list_2")

# all non-synced lines from status
status=$(wl status | sed -n '/Sync jobs:/,$p' | grep -v "SYNCED")

# make sure there are no errors
expected=""
run echo "$status" | grep "ERROR" || true

unset expected
run wl c delete-cache ':/mydirs/ariadne:/forests/pandora:*:'

expected=""
run ls ~/.config/wildland/cache/<|MERGE_RESOLUTION|>--- conflicted
+++ resolved
@@ -37,15 +37,8 @@
 backends:
   storage:
   - type: $storage_type
-<<<<<<< HEAD
-    backend-id: $storage_uuid"
-=======
     backend-id: $storage_uuid
-title: null
-categories: []
-version: '1'
 local-path: /home/user/.config/wildland/containers/cache-test.container.yaml"
->>>>>>> 64427de4
 
 run wl container info cache-test
 
@@ -114,13 +107,7 @@
   storage:
   - type: $storage_type
     backend-id: $storage_uuid
-<<<<<<< HEAD
-=======
-title: null
-categories: []
-version: '1'
 local-path: /home/user/.config/wildland/containers/cache-test.container.yaml
->>>>>>> 64427de4
 cache:
   type: local
   backend_id: $cache_uuid
@@ -197,15 +184,8 @@
 backends:
   storage:
   - type: $storage_type
-<<<<<<< HEAD
-    backend-id: $storage_uuid"
-=======
     backend-id: $storage_uuid
-title: null
-categories: []
-version: '1'
 local-path: /home/user/.config/wildland/containers/cache-test.container.yaml"
->>>>>>> 64427de4
 
 run wl c info cache-test
 
