--- conflicted
+++ resolved
@@ -50,12 +50,9 @@
 
 # Create a Wildland container and attach Dropbox storage to it
 
-<<<<<<< HEAD
+
 WL='python3 -m coverage run -p ./wl --verbose'
 
-=======
-WL='python3 -m coverage run -p ./wl'
->>>>>>> 930ea2da
 $WL user create dropbox-user
 $WL container create --path "/$MNT_DIR_1" --path "/$MNT_DIR_2" dropbox-test-container
 if [ -n "$ACCESS_TOKEN" ]; then
