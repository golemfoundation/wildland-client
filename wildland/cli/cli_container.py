--- conflicted
+++ resolved
@@ -71,8 +71,7 @@
 MW_PIDFILE = RUNTIME_DIR / 'wildland-mount-watch.pid'
 MW_DATA_FILE = RUNTIME_DIR / 'wildland-mount-watch.data'
 
-<<<<<<< HEAD
-logger = get_logger('cli_container')
+logger = get_logger('cli-container')
 
 
 # We define our own Counter widget to solve refresh count on generator
@@ -97,9 +96,6 @@
     ]
     counter = progressbar.ProgressBar(widgets=widgets, redirect_stderr=True)
     return counter
-=======
-logger = logging.getLogger('cli-container')
->>>>>>> 59985463
 
 
 @aliased_group('container', short_help='container management')
