# Wildland Project
#
# Copyright (C) 2020 Golem Foundation,
#                    Paweł Marczewski <pawel@invisiblethingslab.com>,
#                    Wojtek Porczyk <woju@invisiblethingslab.com>
#
# This program is free software: you can redistribute it and/or modify
# it under the terms of the GNU General Public License as published by
# the Free Software Foundation, either version 3 of the License, or
# (at your option) any later version.
#
# This program is distributed in the hope that it will be useful,
# but WITHOUT ANY WARRANTY; without even the implied warranty of
# MERCHANTABILITY or FITNESS FOR A PARTICULAR PURPOSE.  See the
# GNU General Public License for more details.
#
# You should have received a copy of the GNU General Public License
# along with this program.  If not, see <https://www.gnu.org/licenses/>.
# pylint: disable=too-many-lines
'''
Manage containers
'''

from pathlib import PurePosixPath, Path
from typing import List, Tuple, Dict, Optional, Iterable
import os
import uuid
import sys
import logging
import threading
import signal
import click
import daemon

from click import ClickException
from daemon import pidfile
<<<<<<< HEAD
from xdg import BaseDirectory
=======

>>>>>>> 7c926f15
from .cli_base import aliased_group, ContextObj, CliError
from .cli_common import sign, verify, edit, modify_manifest, add_field, del_field, set_field, dump
from .cli_storage import do_create_storage_from_set
from ..exc import WildlandError
from ..container import Container
from ..exc import WildlandError
from ..storage import Storage, StorageBackend
from ..client import Client
from ..fs_client import WildlandFSClient, WatchEvent
from ..manifest.manifest import ManifestError
from ..manifest.template import TemplateManager
from ..sync import Syncer, list_storage_conflicts
from ..hashdb import HashDb
from ..log import init_logging
from ..wlpath import WildlandPath

MW_PIDFILE = Path(BaseDirectory.get_runtime_dir()) / 'wildland-mount-watch.pid'
MW_DATA_FILE = Path(BaseDirectory.get_runtime_dir()) / 'wildland-mount-watch.data'

logger = logging.getLogger('cli_container')


@aliased_group('container', short_help='container management')
def container_():
    """
    Manage containers
    """


class OptionRequires(click.Option):
    """
    Helper class to provide conditional required for click.Option
    """
    def __init__(self, *args, **kwargs):
        try:
            self.required_opt = kwargs.pop('requires')
        except KeyError as ke:
            raise click.UsageError("'requires' parameter must be present") from ke
        kwargs['help'] = kwargs.get('help', '') + \
            ' NOTE: this argument requires {}'.format(self.required_opt)
        super().__init__(*args, **kwargs)

    def handle_parse_result(self, ctx, opts, args):
        if self.name in opts and self.required_opt not in opts:
            raise click.UsageError("option --{} requires --{}".format(
                self.name, self.required_opt))
        # noinspection Mypy
        self.prompt = None
        return super().handle_parse_result(ctx, opts, args)


@container_.command(short_help='create container')
@click.option('--owner', '--user',
    help='user for signing')
@click.option('--path', multiple=True, required=False,
    help='mount path (can be repeated)')
@click.option('--category', multiple=True, required=False,
    help='category, will be used to generate mount paths')
@click.option('--title', multiple=False, required=False,
    help='container title')
@click.option('--update-user/--no-update-user', '-u/-n', default=False,
              help='Attach the container to the user')
@click.option('--storage-set', '--set', multiple=False, required=False,
              help='Use a storage template set to generate storages (see wl storage-set)')
@click.option('--local-dir', multiple=False, required=False,
              help='local directory to be passed to storage templates (requires --storage-set)')
@click.option('--default-storage-set/--no-default-storage-set', default=True,
              help="use user's default storage template set (ignored if --storage-set is used)")
@click.option('--access', multiple=True, required=False,
              help="allow additional users access to this container manifest")
@click.option('--encrypt-manifest/--no-encrypt-manifest', default=True, required=False,
              help="default: encrypt. if --no-encrypt, this manifest will not be encrypted "
                   "and --access cannot be used." )
@click.argument('name', metavar='CONTAINER', required=False)
@click.pass_obj
def create(obj: ContextObj, owner, path, name, update_user, default_storage_set, access,
           title=None, category=None, storage_set=None, local_dir=None, encrypt_manifest=True):
    '''
    Create a new container manifest.
    '''

    obj.client.recognize_users()
    owner = obj.client.load_user_by_name(owner or '@default-owner')

    if default_storage_set and not storage_set:
        set_name = obj.client.config.get('default-storage-set-for-user')\
            .get(owner.owner, None)
    else:
        set_name = storage_set

    if local_dir and not set_name:
        raise CliError('--local-dir requires --storage-set or default storage set.')

    if category and not title:
        if not name:
            raise CliError('--category option requires --title or container name')
        title = name

    if not category and not title and not path:
        raise CliError('--path is required if --category and --title are not set')

    if set_name:
        try:
            storage_set = TemplateManager(obj.client.template_dir).get_storage_set(set_name)
        except FileNotFoundError as fnf:
            raise CliError(f'Storage set {set_name} not found.') from fnf

    if access and not encrypt_manifest:
        raise CliError('--no-encrypt and --access are mutually exclusive.')

    if access:
        try:
            access = [{'user': obj.client.load_user_by_name(user).owner} for user in access]
        except WildlandError as ex:
            raise CliError(f'Cannot create container: {ex}') from ex
    elif not encrypt_manifest:
        access = [{'user': '*'}]

    container = Container(
        owner=owner.owner,
        paths=[PurePosixPath(p) for p in path],
        backends=[],
        title=title,
        categories=category,
        access=access
    )

    path = obj.client.save_new_container(container, name)
    click.echo(f'Created: {path}')

    if storage_set:
        try:
            do_create_storage_from_set(obj.client, container, storage_set, local_dir)
        except FileNotFoundError as fnf:
            click.echo(f'Removing container: {path}')
            path.unlink()
            raise CliError('Failed to create storage from set: storage set not found') from fnf
        except ValueError as e:
            click.echo(f'Removing container: {path}')
            path.unlink()
            raise CliError(f'Failed to create storage from set: {e}') from e

    if update_user:
        if not owner.local_path:
            raise CliError('Cannot update user because the manifest path is unknown')
        click.echo('Attaching container to user')

        owner.containers.append(str(obj.client.local_url(path)))
        obj.client.save_user(owner)


@container_.command(short_help='update container')
@click.option('--storage', multiple=True,
    help='storage to use (can be repeated)')
@click.argument('cont', metavar='CONTAINER')
@click.pass_obj
def update(obj: ContextObj, storage, cont):
    '''
    Update a container manifest.
    '''

    obj.client.recognize_users()
    container = obj.client.load_container_from(cont)
    if container.local_path is None:
        raise ClickException('Can only update a local manifest')

    if not storage:
        print('No change')
        return

    for storage_name in storage:
        storage = obj.client.load_storage_from(storage_name)
        assert storage.local_path
        print(f'Adding storage: {storage.local_path}')
        if str(storage.local_path) in container.backends:
            raise click.ClickException('Storage already attached to container')
        container.backends.append(obj.client.local_url(storage.local_path))

    obj.client.save_container(container)


@container_.command(short_help='publish container manifest')
@click.argument('cont', metavar='CONTAINER')
@click.pass_obj
def publish(obj: ContextObj, cont):
    '''
    Publish a container manifest under a given wildland path
    (or to an infrastructure container, if wlpath not given).
    '''

    obj.client.recognize_users()
    container = obj.client.load_container_from(cont)
    try:
        obj.client.publish_container(container)
    except WildlandError as exc:
        print(str(exc))
        sys.exit(1)


def _container_info(client, container):
    click.echo(container.local_path)
    try:
        user = client.load_user_by_name(container.owner)
        if user.paths:
            user_desc = ' (' + ', '.join([str(p) for p in user.paths]) + ')'
        else:
            user_desc = ''
    except ManifestError:
        user_desc = ''
    click.echo(f'  owner: {container.owner}' + user_desc)
    for container_path in container.expanded_paths:
        click.echo(f'  path: {container_path}')
    for storage_path in container.backends:
        click.echo(f'  storage: {storage_path}')
    click.echo()


@container_.command('list', short_help='list containers', alias=['ls'])
@click.pass_obj
def list_(obj: ContextObj):
    '''
    Display known containers.
    '''

    obj.client.recognize_users()
    for container in obj.client.load_containers():
        _container_info(obj.client, container)


@container_.command(short_help='show container summary')
@click.argument('name', metavar='CONTAINER')
@click.pass_obj
def info(obj: ContextObj, name):
    '''
    Show information about single container.
    '''

    obj.client.recognize_users()
    try:
        container = obj.client.load_container_from(name)
    except ManifestError as ex:
        raise CliError(f'Failed to load manifest: {ex}') from ex

    _container_info(obj.client, container)


@container_.command('delete', short_help='delete a container', alias=['rm'])
@click.pass_obj
@click.option('--force', '-f', is_flag=True,
              help='delete even when using local storage manifests; ignore errors on parse')
@click.option('--cascade', is_flag=True,
              help='also delete local storage manifests')
@click.argument('name', metavar='NAME')
def delete(obj: ContextObj, name, force, cascade):
    '''
    Delete a container.
    '''
    # TODO: also consider detecting user-container link (i.e. user's main
    # container).
    obj.client.recognize_users()

    try:
        container = obj.client.load_container_from(name)
    except ManifestError as ex:
        if force:
            click.echo(f'Failed to load manifest: {ex}')
            try:
                path = obj.client.find_local_manifest(obj.client.container_dir, 'container', name)
                if path:
                    click.echo(f'Deleting file {path}')
                    path.unlink()
            except ManifestError:
                # already removed
                pass
            if cascade:
                click.echo('Unable to cascade remove: manifest failed to load.')
            return
        click.echo(f'Failed to load manifest, cannot delete: {ex}')
        click.echo('Use --force to force deletion.')
        return

    if not container.local_path:
        raise CliError('Can only delete a local manifest')

    # unmount if mounted
    try:
        storage_id = obj.fs_client.find_storage_id(container)
    except FileNotFoundError:
        storage_id = None
    if storage_id:
        obj.fs_client.unmount_container(storage_id)

    has_local = False
    for url_or_dict in list(container.backends):
        if isinstance(url_or_dict, str):
            path = obj.client.parse_file_url(url_or_dict, container.owner)
            if path and path.exists():
                if cascade:
                    click.echo('Deleting storage: {}'.format(path))
                    path.unlink()
                else:
                    click.echo('Container refers to a local manifest: {}'.format(path))
                    has_local = True

    if has_local and not force:
        raise CliError('Container refers to local manifests, not deleting '
                       '(use --force or --cascade)')

    click.echo(f'Deleting: {container.local_path}')
    container.local_path.unlink()


container_.add_command(sign)
container_.add_command(verify)
container_.add_command(edit)
container_.add_command(dump)


@container_.group(short_help='modify container manifest')
def modify():
    '''
    Commands for modifying container manifests.
    '''


@modify.command(short_help='add path to the manifest')
@click.option('--path', metavar='PATH', required=True, multiple=True, help='Path to add')
@click.argument('input_file', metavar='FILE')
@click.pass_context
def add_path(ctx, input_file, path):
    '''
    Add path to the manifest.
    '''
    modify_manifest(ctx, input_file, add_field, 'paths', path)


@modify.command(short_help='remove path from the manifest')
@click.option('--path', metavar='PATH', required=True, multiple=True, help='Path to remove')
@click.argument('input_file', metavar='FILE')
@click.pass_context
def del_path(ctx, input_file, path):
    '''
    Remove path from the manifest.
    '''
    modify_manifest(ctx, input_file, del_field, 'paths', path)


@modify.command(short_help='set title in the manifest')
@click.argument('input_file', metavar='FILE')
@click.option('--title', metavar='TEXT', required=True, help='Title to set')
@click.pass_context
def set_title(ctx, input_file, title):
    '''
    Set title in the manifest.
    '''
    modify_manifest(ctx, input_file, set_field, 'title', title)


@modify.command(short_help='add category to the manifest')
@click.option('--category', metavar='PATH', required=True, multiple=True,
              help='Category to add')
@click.argument('input_file', metavar='FILE')
@click.pass_context
def add_category(ctx, input_file, category):
    '''
    Add category to the manifest.
    '''
    modify_manifest(ctx, input_file, add_field, 'categories', category)


@modify.command(short_help='remove category from the manifest')
@click.option('--category', metavar='PATH', required=True, multiple=True,
              help='Category to remove')
@click.argument('input_file', metavar='FILE')
@click.pass_context
def del_category(ctx, input_file, category):
    '''
    Remove category from the manifest.
    '''
    modify_manifest(ctx, input_file, del_field, 'categories', category)


@modify.command(short_help='allow additional user(s) access to this encrypted manifest')
@click.option('--access', metavar='PATH', required=True, multiple=True,
              help='Users to add access for')
@click.argument('input_file', metavar='FILE')
@click.pass_context
def add_access(ctx, input_file, access):
    """
    Allow an additional user access to this manifest.
    """
    ctx.obj.client.recognize_users()

    processed_access = []

    try:
        for user in access:
            user = ctx.obj.client.load_user_by_name(user)
            processed_access.append({'user': user.owner})
    except WildlandError as ex:
        raise CliError(f'Cannot modify access: {ex}') from ex

    modify_manifest(ctx, input_file, add_field, 'access', processed_access)


@modify.command(short_help='stop additional user(s) from having access to this encrypted manifest')
@click.option('--access', metavar='PATH', required=True, multiple=True,
              help='Users whose access should be revoked')
@click.argument('input_file', metavar='FILE')
@click.pass_context
def del_access(ctx, input_file, access):
    '''
    Remove category from the manifest.
    '''
    ctx.obj.client.recognize_users()

    processed_access = []

    try:
        for user in access:
            user = ctx.obj.client.load_user_by_name(user)
            processed_access.append({'user': user.owner})
    except WildlandError as ex:
        raise CliError(f'Cannot modify access: {ex}') from ex

    modify_manifest(ctx, input_file, del_field, 'access', processed_access)


@modify.command(short_help='do not encrypt this manifest at all')
@click.argument('input_file', metavar='FILE')
@click.pass_context
def set_no_encrypt_manifest(ctx, input_file):
    '''
    Set title in the manifest.
    '''
    modify_manifest(ctx, input_file, set_field, 'access', [{'user': '*'}])


@modify.command(short_help='encrypt this manifest so that it is accessible only to its owner')
@click.argument('input_file', metavar='FILE')
@click.pass_context
def set_encrypt_manifest(ctx, input_file):
    '''
    Set title in the manifest.
    '''
    modify_manifest(ctx, input_file, set_field, 'access', [])


def prepare_mount(obj: ContextObj,
                  container: Container,
                  container_name: str,
                  user_paths: Iterable[PurePosixPath],
                  remount: bool,
                  with_subcontainers: bool,
                  subcontainer_of: Optional[Container],
                  quiet: bool,
                  only_subcontainers: bool):
    """
    Prepare 'params' argument for WildlandFSClient.mount_multiple_containers() to mount selected
        container and its subcontainers (depending on options).

    :param obj: command context from click
    :param container: container object to mount
    :param container_name: container name - used for diagnostic messages (unless quiet=True)
    :param user_paths: paths of the container owner - ['/'] for default user
    :param remount: should remount?
    :param with_subcontainers: should include subcontainers?
    :param subcontainer_of: it is a subcontainer
    :param quiet: don't print messages
    :param only_subcontainers: only mount subcontainers
    :return: combined 'params' argument
    """
    try:
        storage = obj.client.select_storage(container)
    except ManifestError:
        print(f'Cannot mount {container_name}: no storage available')
        return

    if with_subcontainers:
        subcontainers = list(obj.client.all_subcontainers(container))
    else:
        subcontainers = []

    param_tuple = (container, storage, user_paths, subcontainer_of)

    if not subcontainers or not only_subcontainers:
        if obj.fs_client.find_storage_id(container) is None:
            if not quiet:
                print(f'new: {container_name}')
            yield param_tuple
        elif remount:
            if obj.fs_client.should_remount(container, storage, user_paths):
                if not quiet:
                    print(f'changed: {container_name}')
                yield param_tuple
            else:
                if not quiet:
                    print(f'not changed: {container_name}')
        else:
            raise CliError('Already mounted: {container.local_path}')

    if with_subcontainers:
        for subcontainer in subcontainers:
            yield from prepare_mount(obj, subcontainer, f'{container_name}:{subcontainer.paths[0]}',
                                     user_paths, remount, with_subcontainers, container, quiet,
                                     only_subcontainers)


@container_.command(short_help='mount container')
@click.option('--remount/--no-remount', '-r/-n', default=True,
              help='Remount existing container, if found')
@click.option('--save', '-s', is_flag=True,
              help='Save the container to be mounted at startup')
@click.option('--import-users/--no-import-users', is_flag=True, default=True,
              help='Import encountered users on the WildLand path to the container(s)')
@click.option('--with-subcontainers/--without-subcontainers', '-w/-W', is_flag=True, default=True,
              help='Do not mount subcontainers of this container.')
@click.option('--only-subcontainers', '-b', is_flag=True, default=False,
              help='If a container has subcontainers, mount only the subcontainers')
@click.option('--quiet', '-q', is_flag=True,
              help='Do not list what is mounted')
@click.argument('container_names', metavar='CONTAINER', nargs=-1, required=True)
@click.pass_obj
def mount(obj: ContextObj, container_names, remount, save, import_users: bool,
          with_subcontainers: bool, only_subcontainers: bool, quiet):
    '''
    Mount a container given by name or path to manifest. Repeat the argument to
    mount multiple containers.

    The Wildland system has to be mounted first, see ``wl mount``.
    '''
    try:
        obj.fs_client.ensure_mounted()
        obj.client.recognize_users()
    except WildlandError as ex:
        raise ClickException(ex) from ex

    if import_users:
        obj.client.auto_import_users = True

    params: List[Tuple[Container, Storage, List[PurePosixPath], Container]] = []
    failed = False
    exc_msg = 'Failed to load some container manifests:\n'
    for container_name in container_names:
        try:
            # wildland paths are special, because may require importing intermediate users
            if WildlandPath.match(container_name):
                containers = obj.client.load_container_from_wlpath(
                    WildlandPath.from_str(container_name),
                )
            else:
                containers = obj.client.load_containers_from(container_name)
            for container in containers:
                user_paths = obj.client.get_bridge_paths_for_user(container.owner)
                params.extend(prepare_mount(
                    obj, container, str(container.local_path), user_paths,
                    remount, with_subcontainers, None, quiet, only_subcontainers))
        except WildlandError as ex:
            failed = True
            exc_msg += str(ex) + '\n'

    if len(params) > 1:
        click.echo(f'Mounting {len(params)} containers')
        obj.fs_client.mount_multiple_containers(params, remount=remount)
    elif len(params) > 0:
        click.echo('Mounting 1 container')
        obj.fs_client.mount_multiple_containers(params, remount=remount)
    else:
        click.echo('No containers need remounting')

    if save:
        default_containers = obj.client.config.get('default-containers')
        default_containers_set = set(default_containers)
        new_default_containers = default_containers.copy()
        for container_name in container_names:
            if container_name in default_containers_set:
                click.echo(f'Already in default-containers: {container_name}')
                continue
            click.echo(f'Adding to default-containers: {container_name}')
            default_containers_set.add(container_name)
            new_default_containers.append(container_name)
        if len(new_default_containers) > len(default_containers):
            obj.client.config.update_and_save(
                {'default-containers': new_default_containers})

    if failed:
        raise ClickException(exc_msg)


@container_.command(short_help='unmount container', alias=['umount'])
@click.option('--path', metavar='PATH',
              help='mount path to search for')
@click.option('--with-subcontainers/--without-subcontainers', '-w/-W', is_flag=True, default=True,
              help='Do not umount subcontainers.')
@click.argument('container_names', metavar='CONTAINER', nargs=-1, required=False)
@click.pass_obj
def unmount(obj: ContextObj, path: str, with_subcontainers: bool, container_names):
    '''
    Unmount a container_ You can either specify the container manifest, or
    identify the container by one of its path (using ``--path``).
    '''

    try:
        obj.fs_client.ensure_mounted()
        obj.client.recognize_users()
    except WildlandError as ex:
        raise ClickException(ex) from ex

    if bool(container_names) + bool(path) != 1:
        raise click.UsageError('Specify either container or --path')

    failed = False
    exc_msg = 'Failed to load some container manifests:\n'
    if container_names:
        storage_ids = []
        for container_name in container_names:
            try:
                for container in obj.client.load_containers_from(container_name):
                    storage_id = obj.fs_client.find_storage_id(container)
                    if storage_id is None:
                        click.echo(f'Not mounted: {container.paths[0]}')
                    else:
                        click.echo(f'Will unmount: {container.paths[0]}')
                        storage_ids.append(storage_id)
                    if with_subcontainers:
                        storage_ids.extend(
                            obj.fs_client.find_all_subcontainers_storage_ids(container))
            except WildlandError as ex:
                failed = True
                exc_msg += str(ex) + '\n'
    else:
        storage_id = obj.fs_client.find_storage_id_by_path(PurePosixPath(path))
        if storage_id is None:
            raise ClickException('Container not mounted')
        storage_ids = [storage_id]
        if with_subcontainers:
            storage_ids.extend(
                obj.fs_client.find_all_subcontainers_storage_ids(
                    obj.fs_client.get_container_from_storage_id(storage_id)))

    if not storage_ids:
        raise ClickException('No containers mounted')

    click.echo(f'Unmounting {len(storage_ids)} containers')
    for storage_id in storage_ids:
        obj.fs_client.unmount_container(storage_id)

    if failed:
        raise ClickException(exc_msg)


class Remounter:
    '''
    A class for watching files and remounting if necessary.
    '''

    def __init__(self, client: Client, fs_client: WildlandFSClient,
                 container_names: List[str], additional_patterns: Optional[List[str]] = None):
        self.client = client
        self.fs_client = fs_client

        self.patterns: List[str] = []
        if additional_patterns:
            self.patterns.extend(additional_patterns)
        for name in container_names:
            path = Path(os.path.expanduser(name)).resolve()
            relpath = path.relative_to(self.fs_client.mount_dir)
            self.patterns.append(str(PurePosixPath('/') / relpath))

        # Queued operations
        self.to_mount: List[Tuple[Container,
                                  Storage,
                                  Iterable[PurePosixPath],
                                  Optional[Container]]] = []
        self.to_unmount: List[int] = []

        # manifest path -> main container path
        self.main_paths: Dict[PurePosixPath, PurePosixPath] = {}

    def run(self):
        '''
        Run the main loop.
        '''

        logger.info('Using patterns: %r', self.patterns)
        for events in self.fs_client.watch(self.patterns, with_initial=True):
            for event in events:
                try:
                    self.handle_event(event)
                except Exception:
                    logger.exception('error in handle_event')

            self.unmount_pending()
            self.mount_pending()

    def handle_event(self, event: WatchEvent):
        '''
        Handle a single file change event. Queue mount/unmount operations in
        self.to_mount and self.to_unmount.
        '''

        logger.info('Event %s: %s', event.event_type, event.path)

        # Find out if we've already seen the file, and can match it to a
        # mounted storage.
        storage_id: Optional[int] = None
        if event.path in self.main_paths:
            storage_id = self.fs_client.find_storage_id_by_path(
                self.main_paths[event.path])

        # Handle delete: unmount if the file was mounted.
        if event.event_type == 'delete':
            # Stop tracking the file
            if event.path in self.main_paths:
                del self.main_paths[event.path]

            if storage_id is not None:
                logger.info('  (unmount %s)', storage_id)
                self.to_unmount.append(storage_id)
            else:
                logger.info('  (not mounted)')

        # Handle create/modify:
        if event.event_type in ['create', 'modify']:
            local_path = self.fs_client.mount_dir / event.path.relative_to('/')
            container = self.client.load_container_from_path(local_path)

            # Start tracking the file
            self.main_paths[event.path] = self.fs_client.get_user_path(
                container.owner, container.paths[0])

            # Check if the container is NOT detected as currently mounted under
            # this path. This might happen if the modified file changes UUID.
            # In this case, we want to unmount the old one.
            current_storage_id = self.fs_client.find_storage_id(container)
            if storage_id is not None and storage_id != current_storage_id:
                logger.info('  (unmount old: %s)', storage_id)

            # Call should_remount to determine if we should mount this
            # container.
            user_paths = self.client.get_bridge_paths_for_user(container.owner)
            storage = self.client.select_storage(container)
            if self.fs_client.should_remount(container, storage, user_paths):
                logger.info('  (mount)')
                self.to_mount.append((container, storage, user_paths, None))
            else:
                logger.info('  (no change)')

    def unmount_pending(self):
        '''
        Unmount queued containers.
        '''

        for storage_id in self.to_unmount:
            self.fs_client.unmount_container(storage_id)
        self.to_unmount.clear()

    def mount_pending(self):
        '''
        Mount queued containers.
        '''

        self.fs_client.mount_multiple_containers(self.to_mount, remount=True)
        self.to_mount.clear()


def terminate_daemon(pfile, error_message):
    """
    Terminate a daemon running at specified pfile. If daemon not running, raise error message.
    """
    if os.path.exists(pfile):
        with open(pfile) as pid:
            try:
                os.kill(int(pid.readline()), signal.SIGINT)
            except ProcessLookupError:
                os.remove(pfile)
    else:
        raise ClickException(error_message)


@container_.command('mount-watch', short_help='mount container')
@click.argument('container_names', metavar='CONTAINER', nargs=-1, required=True)
@click.pass_obj
def mount_watch(obj: ContextObj, container_names):
    '''
    Watch for manifest files inside Wildland, and keep the filesystem mount
    state in sync.
    '''

    obj.fs_client.ensure_mounted()
    obj.client.recognize_users()
    if os.path.exists(MW_PIDFILE):
        raise ClickException("Mount-watch already running; use stop-mount-watch to stop it "
                             "or add-mount-watch to watch more containers.")
    if container_names:
        with open(MW_DATA_FILE, 'w') as file:
            file.truncate(0)
            file.write("\n".join(container_names))

    remounter = Remounter(obj.client, obj.fs_client, container_names)

    with daemon.DaemonContext(pidfile=pidfile.TimeoutPIDLockFile(MW_PIDFILE),
                              stdout=sys.stdout, stderr=sys.stderr, detach_process=True):
        init_logging(False, '/tmp/wl-mount-watch.log')
        remounter.run()


@container_.command('stop-mount-watch', short_help='stop mount container watch')
def stop_mount_watch():
    """
    Stop watching for manifest files inside Wildland.
    """
    terminate_daemon(MW_PIDFILE, "Mount-watch not running.")


@container_.command('add-mount-watch', short_help='mount container')
@click.argument('container_names', metavar='CONTAINER', nargs=-1, required=True)
@click.pass_obj
def add_mount_watch(obj: ContextObj, container_names):
    """
    Add additional container manifest patterns to daemon that watches for manifest files inside
    Wildland.
    """

    if os.path.exists(MW_DATA_FILE):
        with open(MW_DATA_FILE, 'r') as file:
            old_container_names = file.read().split('\n')
        container_names.extend(old_container_names)

    stop_mount_watch()

    mount_watch(obj, container_names)


def syncer_pidfile_for_container(container: Container) -> Path:
    """
    Helper function that returns a pidfile for a given container's sync process.
    """
    container_id = container.ensure_uuid()
    return Path(BaseDirectory.get_runtime_dir()) / f'wildland-sync-{container_id}.pid'


@container_.command('sync', short_help='start syncing a container')
@click.argument('cont', metavar='CONTAINER')
@click.option('--target-remote', help='specify which remote storage should be kept in sync'
                                      'with the local storage. Default: first listed in manifest. '
                                      'Can be specified as backend_id or as storage type (e.g. s3')
@click.pass_obj
def sync_container(obj: ContextObj, target_remote, cont):
    """
    Keep the given container in sync across the local storage and selected remote storage
    (by default the first listed in manifest).
    """

    obj.client.recognize_users()
    container = obj.client.load_container_from(cont)

    sync_pidfile = syncer_pidfile_for_container(container)

    if os.path.exists(sync_pidfile):
        raise ClickException("Sync process for this container is already running; use "
                             "stop-sync to stop it.")

    storages = [StorageBackend.from_params(storage.params) for storage in
                obj.client.all_storages(container)]

    try:
        target_storages = [[storage for storage in storages
                            if obj.client.is_local_storage(storage)][0]]
    except IndexError:
        raise CliError('No local storage backend found')  # pylint: disable=raise-missing-from

    default_remotes = obj.client.config.get('default-remote-for-container')

    if target_remote:
        try:
            target_remote = [storage for storage in storages
                             if target_remote in (storage.backend_id, storage.TYPE)][0]
        except IndexError:
            # pylint: disable=raise-missing-from
            raise CliError('No remote storage backend found: check if specified'
                           ' --target-remote exists.')
        default_remotes[container.ensure_uuid()] = target_remote.backend_id
        obj.client.config.update_and_save({'default-remote-for-container': default_remotes})

    else:
        target_remote_id = default_remotes.get(container.ensure_uuid(), None)
        try:
            target_remote = [
                storage for storage in storages
                if target_remote_id == storage.backend_id
                   or (not target_remote_id and not obj.client.is_local_storage(storage))][0]
        except IndexError:
            # pylint: disable=raise-missing-from
            raise CliError('No remote storage backend found: specify --target-remote.')

    click.echo(f'Using remote backend {target_remote.backend_id} of type {target_remote.TYPE}')
    target_storages.append(target_remote)

    # Store information about container/backend mappings
    hash_db = HashDb(obj.client.config.base_dir)
    hash_db.update_storages_for_containers(container.ensure_uuid(), target_storages)

    with daemon.DaemonContext(pidfile=pidfile.TimeoutPIDLockFile(sync_pidfile),
                              stdout=sys.stdout, stderr=sys.stderr, detach_process=True):
        init_logging(False, f'/tmp/wl-sync-{container.ensure_uuid()}.log')

        container_path = PurePosixPath(container.local_path)
        container_name = container_path.name.replace(''.join(container_path.suffixes), '')

        syncer = Syncer(target_storages, container_name=container_name,
                        config_dir=obj.client.config.base_dir)
        try:
            syncer.start_syncing()
        except FileNotFoundError:
            print("Storage root not found!")
            return
        try:
            threading.Event().wait()
        except KeyboardInterrupt:
            syncer.stop_syncing()


@container_.command('stop-sync', short_help='stop syncing a container')
@click.argument('cont', metavar='CONTAINER')
@click.pass_obj
def stop_syncing_container(obj: ContextObj, cont):
    '''
    Keep the given container in sync across storages.
    '''

    obj.client.recognize_users()
    container = obj.client.load_container_from(cont)

    sync_pidfile = syncer_pidfile_for_container(container)

    terminate_daemon(sync_pidfile, "Sync container for this container is not running.")


@container_.command('list-conflicts', short_help='list detected file conflicts across storages')
@click.argument('cont', metavar='CONTAINER')
@click.option('--force-scan', is_flag=True,
              help='force iterating over all storages and computing hash for all files; '
                   'can be very slow')
@click.pass_obj
def list_container_conflicts(obj: ContextObj, cont, force_scan):
    """
    List conflicts detected by the syncing tool.
    """
    obj.client.recognize_users()
    container = obj.client.load_container_from(cont)

    if not force_scan:
        hash_db = HashDb(obj.client.config.base_dir)
        conflicts = hash_db.get_conflicts(container.ensure_uuid())
        if conflicts is None:
            print("No backends have been synced for this container; "
                  "list-conflicts will not work without a preceding container sync")
            return
    else:
        storages = [StorageBackend.from_params(storage.params) for storage in
                    obj.client.all_storages(container)]
        conflicts = list_storage_conflicts(storages)

    if conflicts:
        print("Conflicts detected on:")
        for (path, c1, c2) in conflicts:
            # TODO: check if file still exists?
            print(f"Conflict detected in file {path} in containers {c1} and {c2}")
    else:
        print("No conflicts were detected by container sync.")


@container_.command(short_help='duplicate a container')
@click.option('--new-name', help='name of the new container')
@click.argument('cont', metavar='CONTAINER')
@click.pass_obj
def duplicate(obj: ContextObj, new_name, cont):
    '''
    Duplicate an existing container manifest.
    '''

    obj.client.recognize_users()

    container = obj.client.load_container_from(cont)
    old_uuid = container.ensure_uuid()

    new_container = Container(
        owner=container.owner,
        paths=container.paths[1:],
        backends=container.backends,
        title=container.title,
        categories=container.categories,
    )
    new_uuid = new_container.ensure_uuid()

    replace_backends = []
    for backend in new_container.backends:
        if isinstance(backend, dict):
            backend['backend-id'] = str(uuid.uuid4())
        else:
            storage = obj.client.load_storage_from_url(backend, container.owner)
            storage.params['backend-id'] = str(uuid.uuid4())
            new_storage = Storage(
                container_path=PurePosixPath(str(storage.container_path).replace(
                    old_uuid, new_uuid)),
                storage_type=storage.storage_type,
                owner=storage.owner,
                params=storage.params,
                trusted=storage.trusted)
            new_path = obj.client.save_new_storage(new_storage, new_name)
            click.echo(f'Created storage: {new_path}')
            replace_backends.append((backend, obj.client.local_url(new_path)))

    for old, new in replace_backends:
        new_container.backends.remove(old)
        new_container.backends.append(new)

    path = obj.client.save_new_container(new_container, new_name)
    click.echo(f'Created: {path}')<|MERGE_RESOLUTION|>--- conflicted
+++ resolved
@@ -34,15 +34,11 @@
 
 from click import ClickException
 from daemon import pidfile
-<<<<<<< HEAD
 from xdg import BaseDirectory
-=======
-
->>>>>>> 7c926f15
+
 from .cli_base import aliased_group, ContextObj, CliError
 from .cli_common import sign, verify, edit, modify_manifest, add_field, del_field, set_field, dump
 from .cli_storage import do_create_storage_from_set
-from ..exc import WildlandError
 from ..container import Container
 from ..exc import WildlandError
 from ..storage import Storage, StorageBackend
