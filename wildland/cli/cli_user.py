# Wildland Project
#
# Copyright (C) 2020 Golem Foundation
#
# Authors:
#                    Paweł Marczewski <pawel@invisiblethingslab.com>,
#                    Wojtek Porczyk <woju@invisiblethingslab.com>
#
# This program is free software: you can redistribute it and/or modify
# it under the terms of the GNU General Public License as published by
# the Free Software Foundation, either version 3 of the License, or
# (at your option) any later version.
#
# This program is distributed in the hope that it will be useful,
# but WITHOUT ANY WARRANTY; without even the implied warranty of
# MERCHANTABILITY or FITNESS FOR A PARTICULAR PURPOSE.  See the
# GNU General Public License for more details.
#
# You should have received a copy of the GNU General Public License
# along with this program.  If not, see <https://www.gnu.org/licenses/>.
#
# SPDX-License-Identifier: GPL-3.0-or-later

"""
Manage users
"""
from collections import defaultdict
from typing import List, Optional
from pathlib import PurePosixPath, Path
import click

from wildland.wildland_object.wildland_object import WildlandObject
from wildland.bridge import Bridge
from wildland.cleaner import get_cli_cleaner

from .cli_base import aliased_group, ContextObj
from .cli_exc import CliError
from ..wlpath import WildlandPath
from .cli_common import sign, verify, edit, modify_manifest, add_fields, del_fields, dump, \
    check_if_any_options, check_options_conflict, publish, unpublish
from .cli_bridge import do_bridge_import
from ..log import get_logger
from ..core.wildland_objects_api import WLObjectType, WLUser, WLBridge
from ..core.wildland_result import WLErrorType


logger = get_logger('cli-user')
cleaner = get_cli_cleaner()

@aliased_group('user', short_help='user management')
def user_():
    """
    Manage users
    """


@user_.command(short_help='create user')
@click.option('--key', metavar='KEY',
              help='use existing key pair (provide a filename (without extension); it must be in '
                   '~/.config/wildland/keys/')
@click.option('--path', 'paths', multiple=True,
              help='path (can be repeated)')
@click.option('--add-pubkey', 'additional_pubkeys', multiple=True,
              help='an additional public key that this user owns (can be repeated)')
@click.argument('name', metavar='NAME', required=False)
@click.pass_obj
def create(obj: ContextObj, key, paths, additional_pubkeys, name):
    """
    Create a new user manifest and save it. Clean up created files if fails.
    """
    try:
        _user_create(obj, key, paths, additional_pubkeys, name)
    except Exception as ex:
        click.secho('Creation failed.', fg='red')
        cleaner.clean_up()
        raise ex


def _user_create(obj: ContextObj, key, paths, additional_pubkeys, name):
    """
    Create a new user manifest and save it.
    """
    if key:
        result, pubkey = obj.wlcore.user_get_public_key(key)
        if result.failure:
            raise CliError(f'Failed to use provided key:\n  {result}')
        click.echo(f'Using key: {key}')
        owner = key
    else:
        result, owner, pubkey = obj.wlcore.user_generate_key()
        if result.failure:
            raise CliError(f'Failed to use provided key:\n  {result}')
        click.echo(f'Generated key: {owner}')
    assert pubkey

    keys = [pubkey]
    if additional_pubkeys:
        keys.extend(additional_pubkeys)

    # do paths
    if paths:
        paths = list(paths)
    else:
        if name:
            paths = [f'/users/{name}']
        else:
            paths = [f'/users/{owner}']
        click.echo(f'No path specified, using: {paths[0]}')

    result, user = obj.wlcore.user_create(name, keys, paths)

    if result.failure or not user:
        if not key:
            obj.wlcore.user_remove_key(owner, force=False)
        raise CliError(f'Failed to create user: {result}')

    _, current_default = obj.wlcore.env.get_default_user()
    if not current_default:
        click.echo(f'Using {owner} as @default')
        obj.wlcore.env.set_default_user(owner)
    _, current_default_owner = obj.wlcore.env.get_default_owner()
    if not current_default_owner:
        click.echo(f'Using {owner} as @default-owner')
        obj.wlcore.env.set_default_owner(owner)

    click.echo(f'Adding {owner} to local owners')
    obj.wlcore.env.add_local_owners(owner)


@user_.command('list', short_help='list users', alias=['ls'])
@click.option('--verbose', '-v', is_flag=True,
              help='Show extended output')
@click.option('--list-secret-keys', '-K', is_flag=True,
              help='Show users with private key available only')
@click.pass_obj
def list_(obj: ContextObj, verbose, list_secret_keys):
    """
    Display known users.
    """

    default_user = obj.wlcore.env.get_default_user()[1]
    default_owner = obj.wlcore.env.get_default_owner()[1]
    default_override = (default_user != obj.wlcore.env.get_default_user(use_override=False)[1])

    result_users, users = obj.wlcore.user_list()
    result_bridges, bridges = obj.wlcore.bridge_list()

    if not result_bridges.success or not result_users.success:
        click.echo('Failed to list users:')
        for e in result_users.errors + result_bridges.errors:
            click.echo(f'Error {e.code}: {e.description}')

    # TODO: this used to use a client method called load_users_with_bridge_paths; perhaps this
    # will be obsolete soon?

    bridges_from_default_user = defaultdict(list)
    for bridge in bridges:
        if bridge.owner == default_user:
            bridges_from_default_user[bridge.user_id].extend(bridge.paths)

    for user in users:
        _, path = obj.wlcore.object_get_local_path(WLObjectType.USER, user.id)
        path_string = str(path)
        if list_secret_keys and not user.private_key_available:
            continue
        if user.owner == default_user:
            path_string += ' (@default)'
            if default_override:
                path_string += ' (@default overridden by wl start parameters)'
        if user.owner == default_owner:
            path_string += ' (@default-owner)'
        click.echo(path_string)
        click.echo(f'  owner: {user.owner}')
        if user.private_key_available:
            click.echo('  private and public keys available')
        else:
            click.echo('  only public key available')
        if user.owner not in bridges_from_default_user:
            click.echo('   no bridges to user available')
        else:
            for bridge_path in bridges_from_default_user[user.owner]:
                click.echo(f'   bridge path: {bridge_path}')
        for user_path in user.paths:
            click.echo(f'   user path: {user_path}')

        if verbose:
            for user_container in user.manifest_catalog_description:
                click.echo(f'   container: {user_container}')
        click.echo()


@user_.command('delete', short_help='delete a user', alias=['rm', 'remove'])
@click.pass_obj
@click.option('--force', '-f', is_flag=True,
              help='delete even if still has containers/storage')
@click.option('--cascade', is_flag=True,
              help='remove all containers and storage as well')
@click.option('--delete-keys', is_flag=True,
              help='also remove user keys')
@click.argument('names', metavar='NAME', nargs=-1)
def delete(obj: ContextObj, names, force, cascade, delete_keys):
    """
    Delete a user.
    """

    error_messages = ''
    for name in names:
        try:
            _delete(obj, name, force, cascade, delete_keys)
        except Exception as e:
            error_messages += f'{e}\n'

    if error_messages:
        raise CliError(f'Some users could not be deleted:\n{error_messages.strip()}')


def _delete(obj: ContextObj, name: str, force: bool, cascade: bool, delete_keys: bool):
    _, user = obj.wlcore.object_get(WLObjectType.USER, name)
    if not user:
        p = Path(name)
        if not p.exists():
            raise CliError(f'User {name} not found.')
        yaml_data = p.read_text()
        result, user = obj.wlcore.object_info(yaml_data)
        if not user:
            raise CliError(f'User {name} cannot be parsed: {str(result)}')

    result, usages = obj.wlcore.user_get_usages(user.id)
    if result.failure and not force:
        raise CliError(f'Fatal error while looking for user\'s containers: {str(result)}')

    used = False
    for usage in usages:
        if cascade:
            click.echo('Deleting container: {}'.format(usage.id))
            result = obj.wlcore.container_delete(usage.id)
            if result.failure:
                raise CliError(f'Cannot delete user\'s container: {result}')
        else:
            _, cont_path = obj.wlcore.object_get_local_path(WLObjectType.CONTAINER, usage.id)
            click.echo('Found container: {}'.format(cont_path))
            used = True

    if used and not force:
        raise CliError('User still has manifests, not deleting '
                       '(use --force or --cascade)')

    if delete_keys:
        result = obj.wlcore.user_remove_key(user.owner, force=force)
        if result.failure:
            raise CliError(str(result))

    _, default_user = obj.wlcore.env.get_default_user(use_override=False)
    if default_user == user.owner:
        click.echo('Removing @default from configuration file')
        obj.wlcore.env.reset_default_user()
    _, default_owner = obj.wlcore.env.get_default_owner()
    if default_owner == user.owner:
        click.echo('Removing @default-owner from configuration file')
        obj.wlcore.env.reset_default_owner()

    if obj.wlcore.env.is_local_owner(user.owner):
        obj.wlcore.env.remove_local_owners(user.owner)
        click.echo(f'Removing {user.owner} from local_owners')

    click.echo(f'Deleting: {user.owner}')
    result = obj.wlcore.user_delete(user.owner)
    if result.failure:
        raise CliError(f'Failed to delete user: {result}')


@user_.command('import', short_help='import bridge or user manifest', alias=['im'])
@click.pass_obj
@click.option('--path', 'paths', multiple=True,
              help='path for resulting bridge manifest (can be repeated); if omitted, will'
                   ' use user\'s paths')
@click.option('--bridge-owner', help="specify a different (then default) user to be used as the "
                                     "owner of created bridge manifests")
@click.argument('path-or-url')
def user_import(obj: ContextObj, path_or_url: str, paths: List[str], bridge_owner: Optional[str]):
    """
    Import a provided user or bridge manifest.
    Accepts a local path, an url or a Wildland path to manifest or to bridge.
    Optionally override bridge paths with paths provided via --path.
    Created bridge manifests will use system @default-owner, or --bridge-owner is specified.
    """
    try:
        _user_import(obj, path_or_url, paths, bridge_owner)
    except Exception as ex:
        click.secho('Import failed.', fg='red')
        cleaner.clean_up()
        raise CliError(f'Failed to import: {str(ex)}') from ex


def _user_import(obj: ContextObj, path_or_url: str, paths: List[str], bridge_owner: Optional[str]):
    """
    Import a provided user or bridge manifest.
    """
    p = Path(path_or_url)
    name = path_or_url
    name = name.split('/')[-1]

    if p.exists():
        yaml_data = p.read_bytes()
        name = p.name
        result, imported_object = obj.wlcore.object_import_from_yaml(yaml_data, name)
    else:
        result, imported_object = obj.wlcore.object_import_from_url(path_or_url, name)

<<<<<<< HEAD
    if result.failure:
        if len(result.errors) == 1 and result.errors[0].error_code == WLErrorType.FILE_EXISTS_ERROR:
            result, imported_object = obj.wlcore.user_get_by_id(result.errors[0].error_description)
=======
    if not result.success:
        if len(result.errors) == 1 and result.errors[0].code == WLErrorType.FILE_EXISTS_ERROR:
            # FILE_EXISTS_ERROR contains the already existing name in offender_id
            existing_name = result.errors[0].offender_id
            assert existing_name
            result, imported_object = obj.wlcore.user_get_by_id(existing_name)
>>>>>>> f51b4533
            if not imported_object:
                raise CliError(f'Failed to import manifest: {str(result)}')
            click.echo('User already exists, skipping.')
        else:
            raise CliError(f'Failed to import manifest: {str(result)}')

    if isinstance(imported_object, WLUser):
        result, bridges = obj.wlcore.bridge_list()
        for bridge in bridges:
            if bridge.user_id == imported_object.owner:
                click.echo('Bridge already exists, skipping.')
                return
        if not paths:
            safe_paths = Bridge.create_safe_bridge_paths(
                imported_object.owner, [PurePosixPath(path) for path in imported_object.paths])
            paths = [str(path) for path in safe_paths]
        result, _ = obj.wlcore.bridge_create(paths, bridge_owner, imported_object.owner,
                                             user_url=path_or_url, name=name)
    elif isinstance(imported_object, WLBridge):
        # the user was actually trying to import a bridge. Well, we'll politely help them anyway
        obj.wlcore.bridge_delete(imported_object.id)
        do_bridge_import(obj.wlcore, path_or_url, paths, bridge_owner, False)
    else:
        raise CliError(f'Cannot import {path_or_url}: only user or bridge '
                       f'manifests can be imported')

    if result.failure:
        raise CliError(f'Failed to import {path_or_url}: {result}')

@user_.command('refresh', short_help='Iterate over bridges and pull latest user manifests',
               alias=['r'])
@click.pass_obj
@click.argument('name', metavar='USER', required=False)
def user_refresh(obj: ContextObj, name):
    """
    Iterates over bridges and fetches each user's file from the URL specified in the bridge
    """
    user_list: Optional[List[str]]

    if name:
        result, user = obj.wlcore.object_get(WLObjectType.USER, name)
        if result.failure or not user:
            raise CliError(f'User {name} cannot be loaded: {result}')
        user_list = [user.id]
    else:
        user_list = None

    result = obj.wlcore.user_refresh(user_list)
    if result.failure:
        raise CliError(f'Failed to refresh users: {result}')


user_.add_command(sign)
user_.add_command(verify)
user_.add_command(edit)
user_.add_command(dump)
user_.add_command(publish)
user_.add_command(unpublish)


@user_.command(short_help='modify user manifest')
@click.option('--add-path', metavar='PATH', multiple=True, help='path to add')
@click.option('--del-path', metavar='PATH', multiple=True, help='path to remove')
@click.option('--add-catalog-entry', metavar='PATH', multiple=True, help='container path to add')
@click.option('--del-catalog-entry', metavar='PATH', multiple=True, help='container path to remove')
@click.option('--add-pubkey', metavar='PUBKEY', multiple=True, help='raw public key to append')
@click.option('--add-pubkey-user', metavar='USER', multiple=True,
              help='user whose public keys should be appended to FILE')
@click.option('--del-pubkey', metavar='PUBKEY', multiple=True, help='public key to remove')
@click.argument('input_file', metavar='FILE')
@click.pass_context
def modify(ctx: click.Context,
           add_path, del_path, add_catalog_entry, del_catalog_entry,
           add_pubkey, add_pubkey_user, del_pubkey,
           input_file
           ):
    """
    Command for modifying user manifests.
    """
    _option_check(ctx, add_path, del_path, add_catalog_entry, del_catalog_entry,
                  add_pubkey, add_pubkey_user, del_pubkey)

    add_members = []
    add_pubkeys = []
    for p in add_pubkey:
        if WildlandPath.WLPATH_RE.match(p):
            add_members.append({"user-path": WildlandPath.get_canonical_form(p)})
        else:
            add_pubkeys.append(p)

    del_members = []
    del_pubkeys = []
    for p in del_pubkey:
        if WildlandPath.WLPATH_RE.match(p):
            del_members.append({"user-path": WildlandPath.get_canonical_form(p)})
        else:
            del_pubkeys.append(p)

    pubkeys = _get_all_pubkeys_and_check_conflicts(ctx, add_pubkeys, add_pubkey_user, del_pubkeys)

    to_add = {'paths': add_path, 'manifests-catalog': add_catalog_entry,
              'pubkeys': pubkeys, 'members': add_members}
    to_del = {'paths': del_path, 'manifests-catalog': del_catalog_entry,
              'pubkeys': del_pubkeys, 'members': del_members}

    modify_manifest(ctx, input_file,
                    edit_funcs=[add_fields, del_fields],
                    to_add=to_add,
                    to_del=to_del,
                    logger=logger)


def _option_check(ctx, add_path, del_path, add_catalog_entry, del_catalog_entry,
                  add_pubkey, add_pubkey_user, del_pubkey):
    check_if_any_options(ctx, add_path, del_path, add_catalog_entry, del_catalog_entry,
                         add_pubkey, add_pubkey_user, del_pubkey)
    check_options_conflict("path", add_path, del_path)
    check_options_conflict("catalog_entry", add_catalog_entry, del_catalog_entry)
    check_options_conflict("pubkey", add_pubkey, del_pubkey)


def _get_all_pubkeys_and_check_conflicts(ctx, add_pubkey, add_pubkey_user, del_pubkey):
    pubkeys = set(add_pubkey)

    conflicts = ""
    for name in add_pubkey_user:
        user_obj = ctx.obj.client.load_object_from_name(WildlandObject.Type.USER, name)

        click.echo(f'Pubkeys found in [{name}]:')

        for key in user_obj.pubkeys:
            click.echo(f'  {key}')

        pubkey_conflicts = set(del_pubkey).intersection(user_obj.pubkeys)
        if pubkey_conflicts:
            conflicts += 'Error: options conflict:'
            for c in pubkey_conflicts:
                conflicts += f'\n  --add-pubkey-user {name} and --del-pubkey {c}' \
                             f'\n    User {name} has a pubkey {c}'

        pubkeys.update(user_obj.pubkeys)
    if conflicts:
        raise CliError(conflicts)

    for key in pubkeys:
        if not ctx.obj.session.sig.is_valid_pubkey(key):
            raise CliError(f'Given pubkey [{key}] is not a valid pubkey')

    return pubkeys<|MERGE_RESOLUTION|>--- conflicted
+++ resolved
@@ -307,18 +307,12 @@
     else:
         result, imported_object = obj.wlcore.object_import_from_url(path_or_url, name)
 
-<<<<<<< HEAD
     if result.failure:
-        if len(result.errors) == 1 and result.errors[0].error_code == WLErrorType.FILE_EXISTS_ERROR:
-            result, imported_object = obj.wlcore.user_get_by_id(result.errors[0].error_description)
-=======
-    if not result.success:
         if len(result.errors) == 1 and result.errors[0].code == WLErrorType.FILE_EXISTS_ERROR:
             # FILE_EXISTS_ERROR contains the already existing name in offender_id
             existing_name = result.errors[0].offender_id
             assert existing_name
             result, imported_object = obj.wlcore.user_get_by_id(existing_name)
->>>>>>> f51b4533
             if not imported_object:
                 raise CliError(f'Failed to import manifest: {str(result)}')
             click.echo('User already exists, skipping.')
