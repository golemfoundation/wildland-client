--- conflicted
+++ resolved
@@ -97,11 +97,7 @@
         pubkeys=[pubkey] + additional_pubkeys,
         paths=[PurePosixPath(p) for p in paths],
         containers=[],
-<<<<<<< HEAD
-        additional_pubkeys=additional_pubkeys,
         default_storage_set=default_storage_set
-=======
->>>>>>> bd3ff7da
     )
     try:
         error_on_save = False
