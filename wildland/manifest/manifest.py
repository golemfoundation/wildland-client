# Wildland Project
#
# Copyright (C) 2020 Golem Foundation,
#                    Paweł Marczewski <pawel@invisiblethingslab.com>,
#                    Wojtek Porczyk <woju@invisiblethingslab.com>
#
# This program is free software: you can redistribute it and/or modify
# it under the terms of the GNU General Public License as published by
# the Free Software Foundation, either version 3 of the License, or
# (at your option) any later version.
#
# This program is distributed in the hope that it will be useful,
# but WITHOUT ANY WARRANTY; without even the implied warranty of
# MERCHANTABILITY or FITNESS FOR A PARTICULAR PURPOSE.  See the
# GNU General Public License for more details.
#
# You should have received a copy of the GNU General Public License
# along with this program.  If not, see <https://www.gnu.org/licenses/>.

'''
Classes for handling signed Wildland manifests
'''

from typing import Tuple, Optional, Dict
import re
import logging

import yaml

from .schema import Schema
from .sig import SigContext, SigError
from ..utils import load_yaml
from ..exc import WildlandError


logger = logging.getLogger('manifest')

HEADER_SEPARATOR = b'\n---\n'
HEADER_SEPARATOR_EMPTY = b'---\n'


class ManifestError(WildlandError):
    '''
    Exception class for problems during manifest loading or construction.
    '''


class Manifest:
    '''
    Represents a loaded manifest.

    The data (fields) should not be modified, because it needs to match the
    return signature.
    '''

    def __init__(self, header: Optional['Header'], fields,
                 original_data: bytes):

        # If header is set, that means we have verified the signature,
        # or explicitly accepted an unsigned manifest.
        self.header = header

        # Accessible as 'fields' only if there is a header.
        self._fields = fields

        # Original data that has been signed.
        self.original_data = original_data

    @property
    def fields(self):
        '''
        A wrapper for manifest fields that makes sure the manifest is signed.
        '''

        if not self.header:
            raise ManifestError('Trying to read an unsigned manifest')
        return self._fields

    @classmethod
    def encrypt(cls, fields: dict, sig: SigContext, owner: Optional[str] = None) -> dict:
        """
        Encrypt provided dict with the SigContext.
        Encrypts to 'owner' keys, unless 'access' field specifies otherwise.
        Inline storages may have their own access fields.
        Returns encrypted dict.
        """
        if not owner:
            owner = fields.get('owner', None)
            if not owner:
                raise ManifestError('Owner not found')

        if 'backends' in fields.keys() and 'storage' in fields['backends'].keys():
            backends_update = []
            for backend in fields['backends']['storage']:
                if isinstance(backend, dict) and 'access' in backend:
                    backends_update.append((backend, cls.encrypt(backend, sig, owner)))

            for old, new in backends_update:
                fields['backends']['storage'].remove(old)
                fields['backends']['storage'].append(new)

        keys_to_encrypt = sig.get_all_pubkeys(owner)

        if 'access' in fields.keys():
            for data_dict in fields['access']:
                user = data_dict['user']
                if user == '*':
                    return fields
                pubkeys = sig.get_all_pubkeys(user)
                if not pubkeys:
                    raise ManifestError(f'Cannot encrypt to {user}.')
                keys_to_encrypt.extend(pubkeys)
        data_to_encrypt = yaml.dump(fields, sort_keys=False).encode()
        try:
            encrypted_data, encrypted_keys = sig.encrypt(data_to_encrypt, keys_to_encrypt)
        except SigError as se:
            raise ManifestError('Cannot encrypt manifest.') from se
        return {'encrypted': {'encrypted-data': encrypted_data, 'encrypted-keys': encrypted_keys}}

    @classmethod
    def decrypt(cls, fields: dict, sig: SigContext) -> dict:
        """
        Decrypt provided dict within provided SigContext.
        Assumes encrypted (sub) dict contains an 'encrypted' fields that contains a dict
        with two fields: 'encrypted-data' and 'encrypted-keys'.
        Returns decrypted dict.
        """
        if list(fields.keys()) == ['encrypted']:
            encrypted_dict = fields['encrypted']

            if not isinstance(encrypted_dict, dict) or \
                    sorted(encrypted_dict.keys()) != ['encrypted-data', 'encrypted-keys']:
                raise ManifestError('Encrypted field malformed.')
            try:
                decrypted_raw = sig.decrypt(encrypted_dict['encrypted-data'],
                                            encrypted_dict['encrypted-keys'])
            except SigError as se:
                raise ManifestError('Cannot decrypt manifest.') from se

            fields = yaml.safe_load(decrypted_raw)

        if 'backends' in fields.keys() and 'storage' in fields['backends'].keys():
            backends_update = []
            for backend in fields['backends']['storage']:
                if isinstance(backend, dict) and 'encrypted' in backend:
                    try:
                        backends_update.append((backend, cls.decrypt(backend, sig)))
                    except ManifestError:
                        # we don't have the appropriate keys, and that's okay
                        pass
            for old, new in backends_update:
                fields['backends']['storage'].remove(old)
                fields['backends']['storage'].append(new)
        return fields

    @classmethod
    def update_obsolete(cls, fields: dict) -> dict:
        """
        Update any obsolete fields. Currently handles:
          - signer --> owner
          - inner-container --> reference-container
          - in local storages, path --> location
        """
        if not isinstance(fields, dict):
            raise TypeError(f'expected dict, got {type(fields)} instance')

        if 'owner' not in fields:
            if 'signer' in fields:
                fields['owner'] = fields['signer']
                del fields['signer']

        if 'inner-container' in fields:
            fields['reference-container'] = fields['inner-container']
            del fields['inner-container']

        if 'object' not in fields:
            if 'user' in fields:
                fields['object'] = 'bridge'
            elif 'backends' in fields:
                fields['object'] = 'container'
            elif 'type' in fields:
                fields['object'] = 'storage'
            elif 'pubkeys' in fields:
                fields['object'] = 'user'
            else:
                raise ManifestError(
                    "no 'object' field and could not guess manifest type")

        # Nested manifests too
        if 'backends' in fields and 'storage' in fields['backends']:
            for storage in fields['backends']['storage']:
                if isinstance(storage, dict) and list(storage.keys()) != ['encrypted']:
                    cls.update_obsolete(storage)
        if 'infrastructures' in fields:
            for container in fields['infrastructures']:
                if isinstance(container, dict):
                    cls.update_obsolete(container)
        if fields.get('type', None) in ['local', 'local-cached', 'local-dir-cached'] and \
                'path' in fields:
            fields['location'] = fields['path']
            del fields['path']

        return fields

    @classmethod
    def from_fields(cls, fields: dict, sig: SigContext = None) -> 'Manifest':
        '''
        Create a manifest based on a dict of fields.

        Has to be signed separately.
        '''
        if sig:
            fields = cls.decrypt(fields, sig)
        fields = cls.update_obsolete(fields)
        data = yaml.dump(fields, encoding='utf-8', sort_keys=False)
        return cls(None, fields, data)

    @classmethod
    def from_unsigned_bytes(cls, data: bytes, sig: SigContext = None) -> 'Manifest':
        '''
        Create a new Manifest based on existing YAML-serialized
        content. The content can include an existing header, it will be ignored.

        Has to be signed separately.
        '''

        if HEADER_SEPARATOR in data or data.startswith(HEADER_SEPARATOR_EMPTY):
            _, data = split_header(data)

        rest_str = data.decode('utf-8')
<<<<<<< HEAD
        try:
            fields = load_yaml(rest_str)
        except yaml.YAMLError as e:
            raise ManifestError('Manifest parse error: {}'.format(e)) from e
=======
        fields = yaml.safe_load(rest_str)
        if sig:
            fields = cls.decrypt(fields, sig)
>>>>>>> c2f798ec
        fields = cls.update_obsolete(fields)
        return cls(None, fields, data)

    def encrypt_and_sign(self, sig_context: SigContext, only_use_primary_key: bool = False,
                         encrypt=True):
        '''
        Sign a previously unsigned manifest.
        If attach_pubkey is true, attach the public key to the signature.
        Can force not encrypting, if needed.
        '''

        if self.header is not None:
            raise ManifestError('Manifest already signed')

        fields = self._fields
        data = self.original_data

        if fields['object'] in ['container', 'storage'] and encrypt:
            fields = Manifest.encrypt(fields, sig_context)
            data = yaml.dump(fields, encoding='utf-8', sort_keys=False)

        owner = self._fields['owner']
        signature = sig_context.sign(owner, data,
                                     only_use_primary_key=only_use_primary_key)

        self.original_data = data
        self._fields = fields
        self.header = Header(signature)

    def skip_signing(self):
        '''
        Explicitly mark the manifest as unsigned, and allow using it.
        '''

        self.header = Header(None)

    @classmethod
    def from_file(cls, path, sig_context: SigContext,
                  schema: Optional[Schema] = None,
                  trusted_owner: Optional[str] = None) -> 'Manifest':
        '''
        Load a manifest from YAML file, verifying it.

        Args:
            path: path to YAML file
            sig_context: a SigContext to use for signature verification
            schema: a Schema to validate the fields with
            trusted_owner: accept signature-less manifest from this owner
        '''

        with open(path, 'rb') as f:
            data = f.read()
        return cls.from_bytes(
            data, sig_context, schema, trusted_owner)

    @classmethod
    def from_bytes(cls, data: bytes, sig_context: SigContext,
                   schema: Optional[Schema] = None,
                   trusted_owner: Optional[str] = None,
                   allow_only_primary_key: bool = False) -> 'Manifest':
        '''
        Load a manifest from YAML content, verifying it.

        Args:
            data: existing manifest content
            sig_context: a SigContext to use for signature verification
            schema: a Schema to validate the fields with
            trusted_owner: accept signature-less manifest from this owner
            allow_only_primary_key: can this manifest be signed by any auxiliary keys
                associated with the given user?
        '''

        header_data, rest_data = split_header(data)
        header = Header.from_bytes(header_data)

        try:
            header_signer = header.verify_rest(rest_data, sig_context, trusted_owner)
        except SigError as e:
            raise ManifestError(
                'Signature verification failed: {}'.format(e)) from e
        fields = cls._parse_yaml(rest_data, sig_context)

        if header.signature is None:
            if fields.get('owner') != trusted_owner:
                raise ManifestError(
                    'Wrong owner for manifest without signature: '
                    'trusted owner {!r}, manifest {!r}'.format(
                        trusted_owner, fields.get('owner')))
        else:
            possible_owners = [header_signer]
            if not allow_only_primary_key:
                possible_owners.extend(sig_context.get_possible_owners(header_signer))
            if fields.get('owner') not in possible_owners:
                raise ManifestError(
                    'Manifest owner does not have access to signing key: header {!r}, '
                    'manifest {!r}'.format(header_signer, fields.get('owner')))
        manifest = cls(header, fields, rest_data)
        if schema:
            manifest.apply_schema(schema)

        return manifest

    def to_bytes(self):
        '''
        Serialize the manifest, including the signature.
        '''

        if self.header is None:
            raise ManifestError('Manifest not signed')

        return self.header.to_bytes() + HEADER_SEPARATOR + self.original_data

    def apply_schema(self, schema: Schema):
        '''
        Validate the manifest using a provided schema.
        '''

        schema.validate(self._fields)

    @classmethod
    def load_pubkeys(cls,
                     data: bytes,
                     sig_context: SigContext) -> None:
        """
        Load pubkeys directly from manifest's message (body) into signature context
        without relying on locally stored users/keys. This might be used in a
        self-signed manifests context.
        """

        header_data, rest_data = split_header(data)
        header = Header.from_bytes(header_data)

        fields = cls._parse_yaml(rest_data, sig_context)
        # to be able to import keys from both bridge ('pubkey' field) and user ('pubkeys' field)
        # we have to handle both fields
        pubkeys = fields.get('pubkeys', [])
        if not pubkeys:
            pubkeys = [fields.get('pubkey')]

        if len(pubkeys) < 1:
            raise ManifestError('Manifest doest not contain any pubkeys')

        primary_pubkey = pubkeys[0]

        # Now we can verify integrity of the self-signed manifest
        owner = header.verify_rest(rest_data, sig_context, trusted_owner=None,
                                   pubkey=primary_pubkey)

        # Add the retrieved pubkey(s) to the sig context
        sig_context.keys[owner] = primary_pubkey

        for pubkey in pubkeys:
            sig_context.add_pubkey(pubkey, owner)

    @classmethod
    def _parse_yaml(cls, data: bytes, sig: SigContext):
        try:
<<<<<<< HEAD
            fields = load_yaml(data.decode('utf-8'))
=======
            fields = yaml.safe_load(data.decode('utf-8'))
            fields = cls.decrypt(fields, sig)
>>>>>>> c2f798ec
            return cls.update_obsolete(fields)
        except (ValueError, yaml.YAMLError) as e:
            raise ManifestError('Manifest parse error: {}'.format(e)) from e


class Header:
    '''
    Manifest header (owner and signature).
    '''

    def __init__(self, signature: Optional[str]):
        self.signature = None

        if signature is not None:
            self.signature = signature.rstrip('\n')

    def verify_rest(self, rest_data: bytes, sig_context: SigContext,
                    trusted_owner: Optional[str], pubkey: Optional[str] = None) -> str:
        '''
        Verify the signature against manifest content (without parsing it).
        Return signer.

        pass the optional pubkey *only* in case of self-signed manifests
        '''

        # Handle lack of signature, if allowed
        if self.signature is None:
            if trusted_owner is None:
                raise SigError('Signature expected')
            return trusted_owner

        return sig_context.verify(self.signature, rest_data, pubkey)

    @classmethod
    def from_bytes(cls, data: bytes):
        '''
        Parse the header.
        '''

        parser = HeaderParser(data)
        fields = parser.parse('signature', 'pubkey')
        if 'pubkey' in fields:
            logger.warning('deprecated pubkey field found in header, ignoring')
        return cls(fields.get('signature'))

    def to_bytes(self):
        '''
        Serialize the header.
        '''

        lines = []
        if self.signature is not None:
            lines.append('signature: |')
            for sig_line in self.signature.splitlines():
                lines.append('  ' + sig_line)

        data = '\n'.join(lines).encode()
        self.verify_bytes(data)
        return data

    def verify_bytes(self, data: bytes):
        '''
        Internal consistency check: verify that the serialized manifest parses
        the same.
        '''

        try:
            header = self.from_bytes(data)
        except ManifestError as me:
            raise Exception('Header serialization error') from me
        if header.signature != self.signature:
            print(repr(header.signature), repr(self.signature))
            raise Exception('Header serialization error')


def split_header(data: bytes) -> Tuple[bytes, bytes]:
    '''
    Split manifest data into header and the rest of content.
    '''

    if data.startswith(HEADER_SEPARATOR_EMPTY):
        return b'', data[len(HEADER_SEPARATOR_EMPTY):]

    header_data, sep, rest_data = data.partition(HEADER_SEPARATOR)
    if not sep:
        raise ManifestError('Separator not found in manifest')
    return header_data, rest_data


class HeaderParser:
    '''
    An extremely simple YAML parser, used for manifest header.
    Handles two types of fields:

        field_normal: "normal_value"
        field_block: |
          block value

    Example usage:

        parser = HeaderParser(data)
        fields = parser.parse('signature', 'owner')
    '''

    SIMPLE_FIELD_RE = re.compile(r'([a-z]+): "([a-zA-Z0-9_ .-]+)"$')
    BLOCK_FIELD_RE = re.compile(r'([a-z]+): \|$')
    BLOCK_LINE_RE = re.compile('^ {0,2}$|^  (.*)')

    def __init__(self, data: bytes):
        try:
            text = data.decode('ascii', 'strict')
        except UnicodeDecodeError as ude:
            raise ManifestError('Header should be ASCII') from ude
        self.lines = text.splitlines()
        self.pos = 0

    def parse(self, *fields: str) -> Dict[str, str]:
        '''
        Parse the header. Recognize only provided fields.
        '''

        result: Dict[str, str] = {}
        while not self.is_eof():
            name, value = self.parse_field()
            if name not in fields:
                raise ManifestError(
                    f'Unexpected field: {name!r}')
            if name in  result:
                raise ManifestError(
                    f'Duplicate field: {name!r}')
            result[name] = value
        return result

    def parse_field(self) -> Tuple[str, str]:
        '''
        Parse a single field. Returns (name, value).
        '''

        assert not self.is_eof()
        line = self.lines[self.pos]
        self.pos += 1

        m = self.SIMPLE_FIELD_RE.match(line)
        if m:
            return m.group(1), m.group(2)

        m = self.BLOCK_FIELD_RE.match(line)
        if m:
            return m.group(1), self.parse_block()

        raise ManifestError('Unexpected line: {!r}'.format(line))

    def is_eof(self):
        '''
        Check if there is nothing else in the parser.
        '''
        return self.pos == len(self.lines)

    def parse_block(self):
        '''
        Parse a block continuation (after ``field_name: |``)
        '''

        parsed_lines = []
        while self.pos < len(self.lines):
            line = self.lines[self.pos]
            m = self.BLOCK_LINE_RE.match(line)
            if not m:
                break
            self.pos += 1
            parsed_lines.append(m.group(1) or '')

        while parsed_lines and parsed_lines[-1] == '':
            parsed_lines.pop()

        if not parsed_lines:
            raise ManifestError('Block literal cannot be empty')
        return '\n'.join(parsed_lines)<|MERGE_RESOLUTION|>--- conflicted
+++ resolved
@@ -228,16 +228,12 @@
             _, data = split_header(data)
 
         rest_str = data.decode('utf-8')
-<<<<<<< HEAD
         try:
             fields = load_yaml(rest_str)
         except yaml.YAMLError as e:
             raise ManifestError('Manifest parse error: {}'.format(e)) from e
-=======
-        fields = yaml.safe_load(rest_str)
         if sig:
             fields = cls.decrypt(fields, sig)
->>>>>>> c2f798ec
         fields = cls.update_obsolete(fields)
         return cls(None, fields, data)
 
@@ -395,12 +391,8 @@
     @classmethod
     def _parse_yaml(cls, data: bytes, sig: SigContext):
         try:
-<<<<<<< HEAD
             fields = load_yaml(data.decode('utf-8'))
-=======
-            fields = yaml.safe_load(data.decode('utf-8'))
             fields = cls.decrypt(fields, sig)
->>>>>>> c2f798ec
             return cls.update_obsolete(fields)
         except (ValueError, yaml.YAMLError) as e:
             raise ManifestError('Manifest parse error: {}'.format(e)) from e
