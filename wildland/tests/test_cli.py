# Wildland Project
#
# Copyright (C) 2020 Golem Foundation
#
# Authors:
#                    Paweł Marczewski <pawel@invisiblethingslab.com>,
#                    Wojtek Porczyk <woju@invisiblethingslab.com>
#
# This program is free software: you can redistribute it and/or modify
# it under the terms of the GNU General Public License as published by
# the Free Software Foundation, either version 3 of the License, or
# (at your option) any later version.
#
# This program is distributed in the hope that it will be useful,
# but WITHOUT ANY WARRANTY; without even the implied warranty of
# MERCHANTABILITY or FITNESS FOR A PARTICULAR PURPOSE.  See the
# GNU General Public License for more details.
#
# You should have received a copy of the GNU General Public License
# along with this program.  If not, see <https://www.gnu.org/licenses/>.
#
# SPDX-License-Identifier: GPL-3.0-or-later

# pylint: disable=missing-docstring,redefined-outer-name,too-many-lines

from copy import deepcopy
from pathlib import Path
import itertools
import os
import re
import shutil
import subprocess
import time

from unittest import mock
from click.exceptions import UsageError

import pytest
import yaml

from .test_sync import wait_for_file, wait_for_deletion, make_file
from ..cli.cli_base import CliError
from ..cli.cli_common import del_nested_fields
from ..cli.cli_container import _resolve_container
from ..client import Client
from ..exc import WildlandError
from ..manifest.manifest import ManifestError, Manifest
from ..storage_backends.file_subcontainers import FileSubcontainersMixin
from ..utils import load_yaml, load_yaml_all
from ..wildland_object.wildland_object import WildlandObject


def modify_file(path, pattern, replacement):
    with open(path) as f:
        data = f.read()
    assert pattern in data
    data = data.replace(pattern, replacement)
    with open(path, 'w') as f:
        f.write(data)


def strip_yaml(line):
    """Helper suitable for checking if some ``key: value`` is in yaml dump

    The problem this solves:

    >>> obj1 = {'outer': [{'key2': 'value2'}]}
    >>> obj2 = {'outer': [{'key1': 'value1', 'key2': 'value2'}]}
    >>> dump1 = yaml.safe_dump(obj1, default_flow_style=False)
    >>> dump2 = yaml.safe_dump(obj2, default_flow_style=False)
    >>> print(dump1)
    outer:
    - key2: value2
    >>> print(dump2)
    outer:
    - key1: value1
      key2: value2
    >>> '- key2: value2' in dump1.split('\n')
    True
    >>> '- key2: value2' in dump2.split('\n')
    False
    >>> 'key2: value2' in [strip_yaml(line) for line in dump1.split('\n')]
    True
    >>> 'key2: value2' in [strip_yaml(line) for line in dump2.split('\n')]
    True
    """

    return line.strip('\n -')


def get_container_uuid_from_uuid_path(uuid_path):
    match = re.search('/.uuid/(.+?)$', uuid_path)
    return match.group(1) if match else ''


@pytest.fixture
def cleanup():
    cleanup_functions = []

    def add_cleanup(func):
        cleanup_functions.append(func)

    yield add_cleanup

    for f in cleanup_functions:
        f()


def test_version(base_dir):
    output = wl_call_output(base_dir, 'version').decode().strip('\n')
    version_regex = r'[0-9]+\.[0-9]+\.[0-9]+( \(commit [0-9a-f]+\))?$'
    assert re.match(version_regex, output) is not None


def test_edit(cli, cli_fail, base_dir):
    cli('user', 'create', 'User', '--key', '0xaaa')
    cli('container', 'create', 'Container', '--path', '/PATH')
    cli('storage', 'create', 'local', 'Inlined', '--location', '/PATH',
        '--container', 'Container', '--inline')
    cli('storage', 'create', 'local', 'Standalone', '--location', '/PATH',
        '--container', 'Container', '--no-inline')

    user_path = base_dir / 'users/User.user.yaml'
    container_path = base_dir / 'containers/Container.container.yaml'
    storage_path = base_dir / 'storage/Standalone.storage.yaml'

    editor = r'sed -i s,PATH,NEW,g'

    cli('edit', user_path, '--editor', editor)
    cli('edit', container_path, '--editor', editor)
    cli('edit', storage_path, '--editor', editor)

    editor = r'sed -i s,NEW,WEN,g'

    cli_fail('container', 'edit', user_path, '--editor', editor)
    cli_fail('container', 'edit', storage_path, '--editor', editor)
    cli_fail('storage', 'edit', container_path, '--editor', editor)
    cli_fail('storage', 'edit', user_path, '--editor', editor)
    cli_fail('user', 'edit', storage_path, '--editor', editor)
    cli_fail('user', 'edit', container_path, '--editor', editor)


# Users


def test_user_create(cli, base_dir):
    cli('user', 'create', 'User', '--key', '0xaaa')
    with open(base_dir / 'users/User.user.yaml') as f:
        data = f.read()

    assert "owner: '0xaaa'" in data

    with open(base_dir / 'config.yaml') as f:
        config = f.read()
    assert "'@default': '0xaaa'" in config
    assert "'@default-owner': '0xaaa'" in config
    assert "- '0xaaa'" in config


def test_user_create_additional_keys(cli, base_dir):
    cli('user', 'create', 'User', '--add-pubkey', 'key.0xbbb')
    with open(base_dir / 'users/User.user.yaml') as f:
        data = f.read()

    assert 'pubkeys:\n- key.0x111\n- key.0xbbb' in data


def test_user_list(cli, base_dir):
    cli('user', 'create', 'User1', '--key', '0xaaa',
        '--path', '/users/Foo', '--path', '/users/Bar')
    cli('user', 'create', 'User2', '--key', '0xbbb')
    cli('bridge', 'create', '--target-user', 'User2',
                            '--path', '/users/other',
                            '--target-user-location',
                            'file://%s' % (base_dir / 'users/User2.user.yaml'),
                            'Bridge')
    ok = [
        str(base_dir / 'users/User1.user.yaml') + ' (@default) (@default-owner)',
        '  owner: 0xaaa',
        '  private and public keys available',
        '   no bridges to user available',
        '   user path: /users/Foo',
        '   user path: /users/Bar',
        '',
        str(base_dir / 'users/User2.user.yaml'),
        '  owner: 0xbbb',
        '  private and public keys available',
        '   bridge path: /users/other',
        '   user path: /users/User2',
        ''
    ]
    result = cli('user', 'list', capture=True)
    assert result.splitlines() == ok
    result = cli('users', 'list', capture=True)
    assert result.splitlines() == ok


def test_user_list_encrypted_catalog(base_dir):
    wl_call(base_dir, 'user', 'create', '--path', '/USER', 'User')
    user_file = (base_dir / 'users/User.user.yaml')
    data = user_file.read_text()
    owner_key = re.search('owner: (.+?)\n', data).group(1)
    data = data.replace("manifests-catalog: []\n",
                        f'''
manifests-catalog:
- object: link
  storage:
    type: dummy
    access:
    - user: {owner_key}
  file: '/path'
''')
    user_file.write_text(data)

    wl_call(base_dir, 'user', 'sign', 'User')

    output = wl_call_output(base_dir, 'user', 'list').decode()
    assert 'enc' not in output
    assert 'dummy' in output


def test_user_delete(cli, base_dir):
    cli('user', 'create', 'User', '--key', '0xaaa')
    cli('container', 'create', 'Container', '--path', '/PATH')

    user_path = base_dir / 'users/User.user.yaml'
    assert user_path.exists()
    container_path = base_dir / 'containers/Container.container.yaml'
    assert container_path.exists()

    with pytest.raises(CliError, match='User still has manifests'):
        cli('user', 'delete', 'User')

    cli('user', 'delete', '--force', 'User')
    assert not user_path.exists()
    assert container_path.exists()

    with open(base_dir / 'config.yaml') as f:
        config = f.read()

    assert "'@default': '0xaaa'" not in config
    assert "'@default-owner': '0xaaa'" not in config
    assert "- '0xaaa'" not in config


def test_multiple_user_config_file(cli, base_dir):
    cli('user', 'create', 'UserA', '--key', '0xaaa')
    cli('user', 'create', 'UserB', '--key', '0xbbb')

    with open(base_dir / 'config.yaml') as f:
        config = f.read()

    assert "'@default': '0xaaa'" in config
    assert "'@default-owner': '0xaaa'" in config
    assert "- '0xaaa'" in config
    assert "- '0xbbb'" in config

    cli('user', 'delete', 'UserA')

    with open(base_dir / 'config.yaml') as f:
        config = f.read()

    assert "'@default': '0xaaa'" not in config
    assert "'@default-owner': '0xaaa'" not in config
    assert "- '0xaaa'" not in config
    assert "- '0xbbb'" in config  # sic!

    cli('user', 'delete', 'UserB')

    with open(base_dir / 'config.yaml') as f:
        config = f.read()

    assert "- '0xbbb'" not in config


def test_user_delete_cascade(cli, base_dir):
    cli('user', 'create', 'User', '--key', '0xaaa')
    cli('container', 'create', 'Container', '--path', '/PATH')
    cli('storage', 'create', 'local', 'Storage', '--location', '/PATH',
        '--container', 'Container')

    user_path = base_dir / 'users/User.user.yaml'
    assert user_path.exists()
    container_path = base_dir / 'containers/Container.container.yaml'
    assert container_path.exists()

    cli('user', 'delete', '--cascade', 'User')
    assert not user_path.exists()
    assert not container_path.exists()


def test_user_verify(cli, base_dir):
    cli('user', 'create', 'User', '--key', '0xaaa')
    cli('user', 'verify', 'User')
    cli('user', 'verify', 'User.user')
    cli('user', 'verify', '0xaaa')
    cli('user', 'verify', '@default')
    cli('user', 'verify', '@default-owner')
    cli('user', 'verify', base_dir / 'users/User.user.yaml')


def test_user_verify_bad_sig(cli, cli_fail, base_dir):
    cli('user', 'create', 'User', '--key', '0xaaa')
    modify_file(base_dir / 'users/User.user.yaml', 'dummy.0xaaa', 'dummy.0xbbb')
    cli_fail('user', 'verify', 'User')


def test_user_verify_bad_fields(cli, cli_fail, base_dir):
    cli('user', 'create', 'User', '--key', '0xaaa')
    modify_file(base_dir / 'users/User.user.yaml', 'owner:', 'extra: xxx\nowner:')
    cli_fail('user', 'verify', 'User')


def test_user_sign(cli, cli_fail, base_dir):
    cli('user', 'create', 'User', '--key', '0xaaa')
    tmp_file = base_dir / 'tmp.yaml'
    shutil.copyfile(base_dir / 'users/User.user.yaml', tmp_file)

    modify_file(tmp_file, 'dummy.0xaaa', 'outdated.0xaaa')
    cli_fail('user', 'verify', tmp_file)

    cli('user', 'sign', '-i', tmp_file)
    cli('user', 'verify', tmp_file)

    user_file = base_dir / 'users/User.user.yaml'
    modify_file(user_file, 'dummy.0xaaa', 'outdated.0xaaa')
    cli_fail('user', 'verify', user_file)

    cli('user', 'sign', '-i', 'User')
    cli('user', 'verify', '0xaaa')


def test_user_edit(cli, base_dir):
    user_path = base_dir / 'users/User.user.yaml'
    cli('user', 'create', 'User', '--key', '0xaaa', '--path', '/PATH')
    editor = r'sed -i s,PATH,XYZ,g'
    cli('user', 'edit', 'User', '--editor', editor)

    assert '/XYZ' in user_path.read_text()
    assert '/PATH' not in user_path.read_text()

    editor = r'sed -i s,XYZ,PATH,g'
    cli('user', 'edit', '@default', '--editor', editor)

    assert '/PATH' in user_path.read_text()
    assert '/XYZ' not in user_path.read_text()


def test_user_edit_bad_fields(cli, cli_fail):
    cli('user', 'create', 'User', '--key', '0xaaa')
    editor = 'sed -i s,owner,Signer,g'
    cli_fail('user', 'edit', 'User', '--editor', editor)


def test_user_edit_editor_failed(cli, cli_fail):
    cli('user', 'create', 'User', '--key', '0xaaa')
    editor = 'false'
    cli_fail('user', 'edit', 'User', '--editor', editor)


def test_user_add_path(cli, cli_fail, base_dir):
    cli('user', 'create', 'User', '--key', '0xaaa')

    manifest_path = base_dir / 'users/User.user.yaml'

    cli('user', 'modify', 'User', '--add-path', '/abc')
    assert '/abc' in manifest_path.read_text()

    cli('user', 'modify', '@default', '--add-path', '/xyz')
    assert '/xyz' in manifest_path.read_text()

    # duplicates should be ignored
    cli('user', 'modify', 'User', '--add-path', '/xyz')
    data = manifest_path.read_text()
    assert data.count('/xyz') == 1

    # multiple paths
    cli('user', 'modify', 'User.user', '--add-path', '/abc', '--add-path', '/def')
    data = manifest_path.read_text()
    assert data.count('/abc') == 1
    assert data.count('/def') == 1

    # invalid path
    cli_fail('user', 'modify', 'User', '--add-path', 'abc')


def test_user_del_path(cli, base_dir):
    cli('user', 'create', 'User', '--key', '0xaaa')

    manifest_path = base_dir / 'users/User.user.yaml'
    cli('user', 'modify', 'User', '--add-path', '/abc')

    cli('user', 'modify', 'User', '--del-path', '/abc')
    with open(manifest_path) as f:
        data = f.read()
    assert '/abc' not in data

    # non-existent paths should be ignored
    cli('user', 'modify', 'User.user', '--del-path', '/xyz')

    # multiple paths
    cli('user', 'modify', 'User', '--add-path', '/abc', '--add-path', '/def', '--add-path', '/xyz')
    cli('user', 'modify', manifest_path, '--del-path', '/abc', '--del-path', '/def')
    with open(manifest_path) as f:
        data = [i.strip() for i in f.read().split()]
    assert data.count('/abc') == 0
    assert data.count('/def') == 0
    assert data.count('/xyz') == 1

    # FIXME: invalid path
    # cli_fail('user', 'modify', 'del-path', 'User', '--path', 'abc')


def test_user_add_pubkey(cli, base_dir, cli_fail):
    cli('user', 'create', 'User', '--key', '0xaaa')

    pubkey1 = 'key.0xbbb'
    pubkey2 = 'key.0xccc'
    manifest_path = base_dir / 'users/User.user.yaml'

    cli('user', 'modify', 'User', '--add-pubkey', pubkey1)
    with open(manifest_path) as f:
        data = f.read()
    assert pubkey1 in data

    # duplicates should be ignored
    cli('user', 'modify', manifest_path, '--add-pubkey', pubkey1)
    with open(manifest_path) as f:
        data = [i.strip() for i in f.read().split()]
    assert data.count(pubkey1) == 1

    # multiple keys
    cli('user', 'modify', 'User.user', '--add-pubkey', pubkey1, '--add-pubkey', pubkey2)
    with open(manifest_path) as f:
        data = [i.strip() for i in f.read().split()]
    assert data.count(pubkey1) == 1
    assert data.count(pubkey2) == 1

    cli_fail('user', 'modify', 'User', '--add-pubkey', 'abc')


def test_user_add_pubkey_of_another_user(cli, base_dir):
    cli('user', 'create', 'Alice', '--key', '0xaaa')
    cli('user', 'create', 'Bob', '--key', '0xbbb')

    cli('user', 'modify', 'Alice', '--add-pubkey-user', 'Bob')

    with open(base_dir / 'users/Alice.user.yaml') as f:
        data = [i.strip() for i in f.read().split()]

    assert data.count('key.0xaaa') == 1
    assert data.count('key.0xbbb') == 1


def test_user_del_pubkey(cli, base_dir):
    cli('user', 'create', 'User', '--key', '0xaaa')

    pubkey1 = 'key.0xbbb'
    pubkey2 = 'key.0xccc'
    pubkey3 = 'key.0xddd'
    manifest_path = base_dir / 'users/User.user.yaml'
    cli('user', 'modify', 'User', '--add-pubkey', pubkey1)

    cli('user', 'modify', 'User', '--del-pubkey', pubkey1)
    with open(manifest_path) as f:
        data = f.read()
    assert pubkey1 not in data

    # non-existent keys should be ignored
    cli('user', 'modify', 'User.user', '--del-pubkey', pubkey2)

    # multiple keys
    cli('user', 'modify', 'User', '--add-pubkey', pubkey1, '--add-pubkey', pubkey2,
        '--add-pubkey', pubkey3)
    cli('user', 'modify', manifest_path, '--del-pubkey', pubkey1, '--del-pubkey', pubkey2)
    with open(manifest_path) as f:
        data = [i.strip() for i in f.read().split()]
    assert data.count(pubkey1) == 0
    assert data.count(pubkey2) == 0
    assert data.count(pubkey3) == 1

    # FIXME: invalid path
    #cli_fail('user', 'modify', 'User', '--del-path', 'abc')


def test_user_del_pubkey_conflict(cli, cli_fail):
    cli('user', 'create', 'UserA', '--key', '0xaaa')
    cli('user', 'create', 'UserB', '--key', '0xbbb')
    pubkey_b = 'key.0xbbb'

    cli_fail('user', 'modify', 'UserA', '--add-user-pubkey', 'UserB', '--del-pubkey', pubkey_b)


# Test CLI common methods (units)


def test_del_nested_field():
    nested_list = {'a': {'b': {'c': ['a', 'b', 'c']}}}
    nested_set = {'a': {'b': {'c': {'a': 1, 'b': 'c'}}}}

    class Logger:
        def warning(self, *args, **kwargs):
            pass

    res = del_nested_fields(deepcopy(nested_list), {('a', 'b', 'c'): [0, 2, 99]}, logger=Logger())
    assert res['a']['b']['c'] == ['b']

    # Nested field doesn't exist. Expect unchanged object
    res = del_nested_fields(deepcopy(nested_list), {('a', 'c'): [0, 2]}, logger=Logger())
    assert res == nested_list

    res = del_nested_fields(deepcopy(nested_set), {('a', 'b', 'c'): [0, 'a', 'c']}, logger=Logger())
    assert res['a']['b']['c'] == {'b': 'c'}

    # Nested field doesn't exist. Expect unchanged object
    res = del_nested_fields(deepcopy(nested_set), {('a', 'b', 'd'): [0, 'a', 'c']}, logger=Logger())
    assert res == nested_set


# Storage


def _create_user_container_storage(cli):
    cli('user', 'create', 'User', '--key', '0xaaa')
    cli('container', 'create', 'Container', '--path', '/PATH')
    cli('storage', 'create', 'local', 'Storage', '--location', '/PATH',
        '--container', 'Container', '--no-inline')


def test_storage_create(cli, base_dir):
    _create_user_container_storage(cli)

    with open(base_dir / 'storage/Storage.storage.yaml') as f:
        data = f.read()

    assert "owner: ''0xaaa''" in data
    assert "location: /PATH" in data
    assert "backend-id:" in data

    cli('storage', 'create', 'zip-archive', 'ZipStorage', '--location', '/zip',
        '--container', 'Container', '--no-inline')
    with open(base_dir / 'storage/ZipStorage.storage.yaml') as f:
        data = f.read()

    assert "owner: ''0xaaa''" in data
    assert "location: /zip" in data
    assert "backend-id:" in data


def test_storage_create_not_inline(cli, base_dir):
    _create_user_container_storage(cli)

    with open(base_dir / 'containers/Container.container.yaml') as f:
        data = f.read()

    storage_path = base_dir / 'storage/Storage.storage.yaml'
    assert str(storage_path) in data


def test_storage_create_inline(cli, base_dir):
    cli('user', 'create', 'User', '--key', '0xaaa')
    cli('container', 'create', 'Container', '--path', '/PATH')
    cli('storage', 'create', 'local', 'Storage', '--location', '/STORAGE',
        '--container', 'Container', '--inline')

    with open(base_dir / 'containers/Container.container.yaml') as f:
        data = f.read()

    assert '/STORAGE' in data
    # inline storage shouldn't have owner repeated
    assert '  owner:' not in data
    assert '  container-path:' not in data


def test_storage_delete(cli, base_dir):
    _create_user_container_storage(cli)

    storage_path = base_dir / 'storage/Storage.storage.yaml'
    assert storage_path.exists()

    with pytest.raises(CliError, match='Storage is still used'):
        cli('storage', 'delete', '--no-cascade', 'Storage')

    cli('storage', 'delete', 'Storage')

    assert not storage_path.exists()


def test_storage_delete_force(cli, base_dir):
    _create_user_container_storage(cli)

    storage_path = base_dir / 'storage/Storage.storage.yaml'
    assert storage_path.exists()

    with open(base_dir / 'containers/Container.container.yaml') as f:
        base_data = f.read().split('\n', 4)[-1]

    with pytest.raises(CliError, match='Storage is still used'):
        cli('storage', 'delete', '--no-cascade', 'Storage')

    cli('storage', 'delete', '--no-cascade', '--force', 'Storage')

    assert not storage_path.exists()
    assert str(storage_path) in base_data


def test_storage_delete_force_broken_manifest(cli, base_dir):
    _create_user_container_storage(cli)

    storage_path = base_dir / 'storage/Storage.storage.yaml'
    assert storage_path.exists()

    # broke manifest
    with open(storage_path, 'r+') as f:
        f.truncate()

    with open(base_dir / 'containers/Container.container.yaml') as f:
        base_data = f.read().split('\n', 4)[-1]

    with pytest.raises(ManifestError):
        cli('storage', 'delete', 'Storage')

    cli('storage', 'delete', '--force', 'Storage')

    assert not storage_path.exists()
    assert str(storage_path) in base_data


def test_storage_delete_inline(cli, base_dir):
    cli('user', 'create', 'User', '--key', '0xaaa')
    cli('container', 'create', 'Container', '--path', '/PATH', '--no-encrypt-manifest')
    cli('storage', 'create', 'local', 'Storage', '--location', '/PATH',
        '--container', 'Container', '--inline')

    container_path = base_dir / 'containers/Container.container.yaml'
    with open(container_path) as f:
        documents = list(load_yaml_all(f))
    backend_id = documents[1]['backends']['storage'][0]['backend-id']

    with pytest.raises(CliError, match='Inline storage cannot be deleted'):
        cli('storage', 'delete', '--no-cascade', str(backend_id))

    cli('storage', 'delete', str(backend_id))

    assert backend_id not in container_path.read_text()


def test_storage_delete_inline_multiple_containers(cli, base_dir):
    cli('user', 'create', 'User', '--key', '0xaaa')
    cli('container', 'create', 'Container0', '--path', '/PATH',
        '--no-encrypt-manifest')
    cli('storage', 'create', 'local', 'Storage0', '--location', '/PATH',
        '--container', 'Container0', '--inline')
    cli('container', 'create', 'Container1', '--path', '/PATH',
        '--no-encrypt-manifest')
    cli('storage', 'create', 'local', 'Storage1', '--location', '/PATH',
        '--container', 'Container1', '--inline')

    container_0_path = base_dir / 'containers/Container0.container.yaml'
    with open(container_0_path) as f:
        documents = list(load_yaml_all(f))
    backend_id = documents[1]['backends']['storage'][0]['backend-id']

    # replace backend-id in Container1
    container_1_path = base_dir / 'containers/Container1.container.yaml'
    with open(container_1_path, 'r+') as f:
        documents = list(yaml.safe_load_all(f))
        documents[1]['backends']['storage'][0]['backend-id'] = backend_id
        f.seek(0)
        f.write('signature: |\n  dummy.0xaaa\n---\n')
        f.write(yaml.safe_dump(documents[1]))

    with pytest.raises(CliError, match='(...)(please specify container name with --container)'):
        cli('storage', 'delete', str(backend_id))

    cli('storage', 'delete', str(backend_id), '--container', 'Container0')

    assert backend_id in container_1_path.read_text()
    assert backend_id not in container_0_path.read_text()


def test_storage_delete_inline_many_in_one(monkeypatch, cli, base_dir):
    cli('user', 'create', 'User', '--key', '0xaaa')
    cli('container', 'create', 'Container', '--path', '/PATH',
        '--no-encrypt-manifest')
    cli('storage', 'create', 'local', 'Storage0', '--location', '/PATH',
        '--container', 'Container', '--inline')
    cli('storage', 'create', 'local', 'Storage1', '--location', '/PATH',
        '--container', 'Container', '--inline')

    container_path = base_dir / 'containers/Container.container.yaml'
    with open(container_path, 'r+') as f:
        documents = list(yaml.safe_load_all(f))
        backend_id = documents[1]['backends']['storage'][0]['backend-id']
        documents[1]['backends']['storage'][1]['backend-id'] = backend_id
        f.seek(0)
        f.write('signature: |\n  dummy.0xaaa\n---\n')
        f.write(yaml.safe_dump(documents[1]))

    monkeypatch.setattr('sys.stdin.readline', lambda: "n")
    cli('storage', 'delete', str(backend_id), '--container', 'Container')
    assert backend_id in container_path.read_text()

    monkeypatch.setattr('sys.stdin.readline', lambda: "y")
    cli('storage', 'delete', str(backend_id), '--container', 'Container')
    assert backend_id not in container_path.read_text()


def test_storage_delete_cascade(cli, base_dir):
    _create_user_container_storage(cli)

    storage_path = base_dir / 'storage/Storage.storage.yaml'
    assert storage_path.exists()
    container_path = base_dir / 'containers/Container.container.yaml'
    assert str(storage_path) in container_path.read_text()

    cli('storage', 'delete', 'Storage')
    assert not storage_path.exists()
    assert str(storage_path) not in container_path.read_text()


def test_storage_list(cli, base_dir):
    _create_user_container_storage(cli)

    ok = [
        str(base_dir / 'storage/Storage.storage.yaml'),
        '  type: local',
        '  location: /PATH',
    ]

    result = cli('storage', 'list', capture=True)
    result_lines = result.splitlines()
    backend_id_line = [line for line in result_lines if 'backend_id' in line][0]
    assert backend_id_line

    ok = [
        str(base_dir / 'storage/Storage.storage.yaml'),
        '  type: local',
        backend_id_line,
        '  location: /PATH',
    ]

    assert result.splitlines() == ok

    result = cli('storages', 'list', capture=True)
    assert result.splitlines() == ok


def test_storage_edit(cli, base_dir):
    _create_user_container_storage(cli)

    manifest = base_dir / 'storage/Storage.storage.yaml'

    editor = r'sed -i s,PATH,HTAP,g'
    cli('storage', 'edit', 'Storage', '--editor', editor)
    with open(manifest) as f:
        data = f.read()
    assert "location: /HTAP" in data

    editor = r'sed -i s,HTAP,PATH,g'
    cli('storage', 'edit', manifest, '--editor', editor)
    with open(manifest) as f:
        data = f.read()
    assert "location: /PATH" in data


def test_storage_edit_fail(cli):
    cli('user', 'create', 'User', '--key', '0xaaa')
    cli('container', 'create', 'Container', '--path', '/PATH')
    cli('storage', 'create', 'local', 'Storage', '--location', '/LOCATION',
        '--container', 'Container')

    editor = r'sed -i s,/LOCATION,WRONGLOCATION,g'
    with mock.patch('click.confirm', return_value=False) as m:
        cli('container', 'edit', 'Container', '--editor', editor)
        m.assert_called()


def test_storage_set_location(cli, base_dir):
    cli('user', 'create', 'User', '--key', '0xaaa')
    cli('container', 'create', 'Container', '--path', '/PATH')
    cli('storage', 'create', 'local', 'Storage', '--location', '/LOC',
        '--container', 'Container', '--no-inline')

    manifest_path = base_dir / 'storage/Storage.storage.yaml'

    cli('storage', 'modify', 'Storage', '--location', '/OTHER')
    with open(manifest_path) as f:
        data = f.read()
    assert 'location: /OTHER' in data


def test_multiple_storage_mount(cli, base_dir, control_client):
    control_client.expect('status', {})

    cli('user', 'create', 'User', '--key', '0xaaa')
    cli('container', 'create', 'Container', '--path', '/PATH', '--no-encrypt-manifest')
    cli('storage', 'create', 'local', 'Storage', '--location', '/loc_1',
        '--container', 'Container')
    cli('storage', 'create', 'local', 'Storage', '--location', '/loc_2',
        '--container', 'Container')

    with open(base_dir / 'containers/Container.container.yaml') as f:
        documents = list(yaml.safe_load_all(f))

    uuid_path = documents[1]['paths'][0]
    uuid = get_container_uuid_from_uuid_path(uuid_path)
    assert documents[1]['paths'][1] == '/PATH'

    backend_id1 = documents[1]['backends']['storage'][0]['backend-id']
    backend_id2 = documents[1]['backends']['storage'][1]['backend-id']

    control_client.expect('paths', {})
    control_client.expect('mount')

    cli('container', 'mount', 'Container')

    command = control_client.calls['mount']['items']
    assert command[0]['storage']['owner'] == '0xaaa'

    paths_1 = [
        f'/.backends/{uuid}/{backend_id1}',
        f'/.users/0xaaa:/.backends/{uuid}/{backend_id1}',
        f'/.users/0xaaa:/.uuid/{uuid}',
        '/.users/0xaaa:/PATH',
        f'/.uuid/{uuid}',
        '/PATH',
    ]

    paths_2 = [
        f'/.backends/{uuid}/{backend_id2}',
        f'/.users/0xaaa:/.backends/{uuid}/{backend_id2}',
    ]

    assert sorted(command[0]['paths']) == paths_1
    assert sorted(command[1]['paths']) == paths_2

    # Add 3rd storage while first two are already mounted and remount.

    cli('storage', 'create', 'local', 'Storage', '--location', '/loc_3',
        '--container', 'Container')

    with open(base_dir / 'containers/Container.container.yaml') as f:
        documents = list(yaml.safe_load_all(f))
    backend_id3 = documents[1]['backends']['storage'][2]['backend-id']

    control_client.expect('paths', {
        **{x: [1] for x in paths_1},
        **{x: [2] for x in paths_2}
    })

    control_client.expect('info', {
        '1': {
            'paths': paths_1,
            'type': 'local',
            'extra': {
                'tag': command[0]['extra']['tag'],
                'primary': command[0]['extra']['primary'],
            },
        },
        '2': {
            'paths': paths_2,
            'type': 'local',
            'extra': {
                'tag': command[1]['extra']['tag'],
                'primary': command[1]['extra']['primary'],
            },
        },
    })

    control_client.expect('mount')

    cli('container', 'mount', 'Container')

    command = control_client.calls['mount']['items']
    assert len(command) == 2
    backend3_paths = [
        f'/.users/0xaaa:/.backends/{uuid}/{backend_id3}',
        f'/.backends/{uuid}/{backend_id3}',
    ]
    assert command[0]['paths'] == backend3_paths
    assert command[1]['paths'] == [
        backend3_paths[0] + '-pseudomanifest/.manifest.wildland.yaml',
        backend3_paths[1] + '/.manifest.wildland.yaml'
    ]


def test_storage_mount_remove_primary_and_remount(cli, base_dir, control_client):
    control_client.expect('status', {})

    cli('user', 'create', 'User', '--key', '0xaaa')
    cli('container', 'create', 'Container', '--path', '/PATH', '--no-encrypt-manifest')
    cli('storage', 'create', 'local', 'Storage', '--location', '/loc_1',
        '--container', 'Container')
    cli('storage', 'create', 'local', 'Storage', '--location', '/loc_2',
        '--container', 'Container')

    with open(base_dir / 'containers/Container.container.yaml') as f:
        documents = list(yaml.safe_load_all(f))

    uuid_path = documents[1]['paths'][0]
    uuid = get_container_uuid_from_uuid_path(uuid_path)
    assert documents[1]['paths'][1] == '/PATH'

    backend_id1 = documents[1]['backends']['storage'][0]['backend-id']
    backend_id2 = documents[1]['backends']['storage'][1]['backend-id']

    paths_1 = [
        f'/.backends/{uuid}/{backend_id1}',
        f'/.users/0xaaa:/.backends/{uuid}/{backend_id1}',
        f'/.users/0xaaa:/.uuid/{uuid}',
        '/.users/0xaaa:/PATH',
        f'/.uuid/{uuid}',
        '/PATH',
    ]

    paths_2 = [
        f'/.backends/{uuid}/{backend_id2}',
        f'/.users/0xaaa:/.backends/{uuid}/{backend_id2}',
    ]

    control_client.expect('paths', {})
    control_client.expect('mount')

    cli('container', 'mount', 'Container')

    command = control_client.calls['mount']['items']

    cli('container', 'modify', 'Container', '--del-storage', backend_id1)

    control_client.expect('paths', {
        f'/.backends/{uuid}/{backend_id1}': [1],
        f'/.users/0xaaa:/.backends/{uuid}/{backend_id1}': [1],
        f'/.users/0xaaa:/.uuid/{uuid}': [1],
        '/.users/0xaaa:/PATH': [1],
        f'/.uuid/{uuid}': [1],
        '/PATH': [1],
        f'/.backends/{uuid}/{backend_id2}': [2],
        f'/.users/0xaaa:/.backends/{uuid}/{backend_id2}': [2],
    })

    control_client.expect('info', {
        '1': {
            'paths': paths_1,
            'type': 'local',
            'extra': {
                'tag': command[0]['extra']['tag'],
                'primary': command[0]['extra']['primary'],
            },
        },
        '2': {
            'paths': paths_2,
            'type': 'local',
            'extra': {
                'tag': command[1]['extra']['tag'],
                'primary': command[1]['extra']['primary'],
            },
        },
    })
    control_client.expect('unmount')
    control_client.expect('mount')

    cli('container', 'mount', 'Container')

    command = control_client.calls['mount']['items']

    assert len(command) == 2

    expected_paths_backend = [
        f'/.backends/{uuid}/{backend_id2}',
        f'/.users/0xaaa:/.backends/{uuid}/{backend_id2}',
        f'/.users/0xaaa:/.uuid/{uuid}',
        '/.users/0xaaa:/PATH',
        f'/.uuid/{uuid}',
        '/PATH',
    ]
    assert sorted(command[0]['paths']) == expected_paths_backend

    expected_paths_pseudomanifest = \
        expected_paths_backend[:1] + \
        [f'/.users/0xaaa:/.backends/{uuid}/{backend_id2}-pseudomanifest'] +\
        expected_paths_backend[2:]
    expected_paths_pseudomanifest = \
        [path + '/.manifest.wildland.yaml' for path in expected_paths_pseudomanifest]

    assert sorted(command[1]['paths']) == expected_paths_pseudomanifest


def test_storage_mount_remove_secondary_and_remount(cli, base_dir, control_client):
    control_client.expect('status', {})

    cli('user', 'create', 'User', '--key', '0xaaa')
    cli('container', 'create', 'Container', '--path', '/PATH', '--no-encrypt-manifest')
    cli('storage', 'create', 'local', 'Storage', '--location', '/loc_1',
        '--container', 'Container')
    cli('storage', 'create', 'local', 'Storage', '--location', '/loc_2',
        '--container', 'Container')

    with open(base_dir / 'containers/Container.container.yaml') as f:
        documents = list(yaml.safe_load_all(f))

    uuid_path = documents[1]['paths'][0]
    uuid = get_container_uuid_from_uuid_path(uuid_path)
    assert documents[1]['paths'][1] == '/PATH'

    backend_id1 = documents[1]['backends']['storage'][0]['backend-id']
    backend_id2 = documents[1]['backends']['storage'][1]['backend-id']

    paths_1 = [
        f'/.backends/{uuid}/{backend_id1}',
        f'/.users/0xaaa:/.backends/{uuid}/{backend_id1}',
        f'/.users/0xaaa:/.uuid/{uuid}',
        '/.users/0xaaa:/PATH',
        f'/.uuid/{uuid}',
        '/PATH',
    ]

    paths_2 = [
        f'/.backends/{uuid}/{backend_id2}',
        f'/.users/0xaaa:/.backends/{uuid}/{backend_id2}',
    ]

    control_client.expect('paths', {})
    control_client.expect('mount')

    cli('container', 'mount', 'Container')

    command = control_client.calls['mount']['items']

    cli('container', 'modify', 'Container', '--del-storage', backend_id2)

    control_client.expect('paths', {
        f'/.backends/{uuid}/{backend_id1}': [1],
        f'/.users/0xaaa:/.backends/{uuid}/{backend_id1}': [1],
        f'/.users/0xaaa:/.uuid/{uuid}': [1],
        '/.users/0xaaa:/PATH': [1],
        f'/.uuid/{uuid}': [1],
        '/PATH': [1],
        f'/.backends/{uuid}/{backend_id2}': [2],
        f'/.users/0xaaa:/.backends/{uuid}/{backend_id2}': [2],
    })

    control_client.expect('info', {
        '1': {
            'paths': paths_1,
            'type': 'local',
            'extra': {
                'tag': command[0]['extra']['tag'],
                'primary': command[0]['extra']['primary'],
            },
        },
        '2': {
            'paths': paths_2,
            'type': 'local',
            'extra': {
                'tag': command[1]['extra']['tag'],
                'primary': command[1]['extra']['primary'],
            },
        },
    })
    control_client.expect('unmount')
    control_client.expect('mount')

    cli('container', 'mount', 'Container')

    command = control_client.calls['mount']['items']
    assert command == []


# Container


def test_container_create(cli, base_dir):
    cli('user', 'create', 'User', '--key', '0xaaa')
    cli('container', 'create', 'Container', '--path', '/PATH')
    with open(base_dir / 'containers/Container.container.yaml') as f:
        data = f.read()

    assert "owner: '0xaaa'" in data
    assert "/PATH" in data
    assert "/.uuid/" in data


def test_container_create_access(cli, base_dir):
    cli('user', 'create', 'User', '--key', '0xaaa')
    cli('user', 'create', 'UserB', '--key', '0xbbb')
    cli('container', 'create', 'Container', '--path', '/PATH', '--no-encrypt-manifest')
    with open(base_dir / 'containers/Container.container.yaml') as f:
        data = f.read()

    assert "owner: '0xaaa'" in data
    assert "/PATH" in data
    assert "/.uuid/" in data
    assert not 'encrypted' in data

    cli('container', 'create', 'Container2', '--path', '/PATH', '--access', 'UserB')

    with open(base_dir / 'containers/Container2.container.yaml') as f:
        base_data = f.read().split('\n', 3)[-1]
        data = yaml.safe_load(base_data)

    assert 'encrypted' in data.keys()
    assert len(data['encrypted']['encrypted-keys']) == 2


def test_container_duplicate(cli, base_dir):
    cli('user', 'create', 'User', '--key', '0xaaa')
    cli('container', 'create', 'Container', '--path', '/PATH')
    cli('container', 'duplicate', '--new-name', 'Duplicate', 'Container')
    with open(base_dir / 'containers/Container.container.yaml') as f:
        base_data = f.read().split('\n', 4)[-1]
    with open(base_dir / 'containers/Duplicate.container.yaml') as f:
        copy_data = f.read().split('\n', 4)[-1]

    old_uuid = re.search('/.uuid/(.+?)\n', base_data).group(1)
    new_uuid = re.search('/.uuid/(.+?)\n', copy_data).group(1)

    assert old_uuid != new_uuid
    assert base_data.replace(old_uuid, new_uuid) == copy_data


def test_container_duplicate_storage(cli, base_dir):
    cli('user', 'create', 'User', '--key', '0xaaa')
    cli('container', 'create', 'Container', '--path', '/PATH', '--no-encrypt-manifest')
    cli('storage', 'create', 'local', 'Storage', '--location', '/PATH',
        '--container', 'Container', '--no-encrypt-manifest')

    cli('container', 'duplicate', '--new-name', 'Duplicate', 'Container')

    with open(base_dir / 'containers/Container.container.yaml') as f:
        base_data = f.read().split('\n', 4)[-1]
    with open(base_dir / 'containers/Duplicate.container.yaml') as f:
        copy_data = f.read().split('\n', 4)[-1]

    old_uuid = re.search('/.uuid/(.+?)\n', base_data).group(1)
    new_uuid = re.search('/.uuid/(.+?)\n', copy_data).group(1)

    old_backend_id = re.search('backend-id:(.+?)\n', base_data).group(1)
    new_backend_id = re.search('backend-id:(.+?)\n', copy_data).group(1)

    assert old_backend_id != new_backend_id
    assert base_data.replace(old_uuid, new_uuid).replace(
        old_backend_id, new_backend_id).splitlines().sort() == copy_data.splitlines().sort()


def test_container_duplicate_noinline(cli, base_dir):
    _create_user_container_storage(cli)

    cli('container', 'duplicate', '--new-name', 'Duplicate', 'Container')

    storage_path = base_dir / 'storage/Duplicate.storage.yaml'
    container_path = base_dir / 'containers/Duplicate.container.yaml'
    with open(container_path) as f:
        container_data = f.read().split('\n', 4)[-1]
    with open(storage_path) as f:
        storage_data = f.read().split('\n', 4)[-1]

    uuid = re.search(r'/.uuid/(.+?)\\n', container_data).group(1)

    assert f'container-path: /.uuid/{uuid}' in storage_data
    assert f'- file://localhost{str(storage_path)}' in container_data


def test_container_duplicate_mount(cli, base_dir, control_client):
    control_client.expect('status', {})

    cli('user', 'create', 'User', '--key', '0xaaa')
    cli('container', 'create', 'Container', '--path', '/PATH', '--no-encrypt-manifest')
    cli('storage', 'create', 'local', 'Storage', '--location', '/PATH',
        '--container', 'Container')
    cli('container', 'duplicate', '--new-name', 'Duplicate', 'Container')

    with open(base_dir / 'containers/Duplicate.container.yaml') as f:
        documents = list(load_yaml_all(f))

    uuid_path = documents[1]['paths'][0]
    uuid = get_container_uuid_from_uuid_path(uuid_path)
    assert documents[1]['paths'][1] == '/PATH'

    backend_id = documents[1]['backends']['storage'][0]['backend-id']

    control_client.expect('paths', {})
    control_client.expect('mount')

    cli('container', 'mount', 'Duplicate')

    command = control_client.calls['mount']['items']
    assert command[0]['storage']['owner'] == '0xaaa'
    assert sorted(command[0]['paths']) == [
        f'/.backends/{uuid}/{backend_id}',
        f'/.users/0xaaa:/.backends/{uuid}/{backend_id}',
        f'/.users/0xaaa:/.uuid/{uuid}',
        '/.users/0xaaa:/PATH',
        f'/.uuid/{uuid}',
        '/PATH',
    ]


def test_container_edit(cli, base_dir):
    cli('user', 'create', 'User', '--key', '0xaaa')
    cli('container', 'create', 'Container', '--path', '/PATH')
    cli('storage', 'create', 'local', 'Inlined', '--location', '/PATH',
        '--container', 'Container', '--inline')

    manifest = base_dir / 'containers/Container.container.yaml'

    with open(manifest) as f:
        original = f.read()

    editor = r'sed -i s,PATH,HTAP,g'
    cli('container', 'edit', 'Container', '--editor', editor)
    with open(manifest) as f:
        data = f.read()
    assert "/HTAP" in data

    editor = r'sed -i s,HTAP,PATH,g'
    cli('container', 'edit', 'Container.container', '--editor', editor)
    with open(manifest) as f:
        data = f.read()
    assert "/PATH" in data

    assert original == data


def test_container_edit_encryption(cli, base_dir):
    cli('user', 'create', 'User', '--key', '0xaaa')
    cli('container', 'create', '--path', '/PATH', 'Container')

    editor = r'sed -i s,encrypted,FAILURE,g'

    cli('container', 'edit', 'Container', '--editor', editor)
    with open(base_dir / 'containers/Container.container.yaml') as f:
        data = f.read()
    assert '"FAILURE"' not in data


def test_container_modify_remount(cli, base_dir):
    cli('user', 'create', 'User', '--key', '0xaaa')
    cli('container', 'create', 'Container', '--path', '/PATH')
    cli('storage', 'create', 'local', 'Storage', '--location', '/PATH', '--container', 'Container')
    cli('start')
    cli('container', 'mount', 'Container')
    mount_path = base_dir / 'wildland'
    assert (mount_path / 'PATH').exists()

    cli('container', 'modify', '--add-path', '/AUTO_REMOUNTING', 'Container')
    assert (mount_path / 'AUTO_REMOUNTING').exists()

    cli('container', 'modify', '--no-remount', '--add-path', '/NEED_REMOUNTING', 'Container')
    assert not (mount_path / 'NEED_REMOUNTING').exists()

    cli('container', 'modify', '--add-category', '/remounted_cat', '--title', 'TITLE', 'Container')
    assert (mount_path / 'remounted_cat' / 'TITLE').exists()

    cli('container', 'modify', '--no-remount', '--add-category', '/not_remounted_cat', 'Container')
    assert not (mount_path / 'not_remounted_cat').exists()

    cli('container', 'modify', '--title', 'NEW', 'Container')
    assert (mount_path / 'not_remounted_cat' / '@remounted_cat' / 'NEW').exists()


def test_container_add_path(cli, cli_fail, base_dir):
    cli('user', 'create', 'User', '--key', '0xaaa')
    cli('container', 'create', 'Container', '--path', '/PATH')

    manifest_path = base_dir / 'containers/Container.container.yaml'

    cli('container', 'modify', 'Container', '--add-path', '/abc')
    assert '/abc' in manifest_path.read_text()

    cli('container', 'modify', 'Container.container', '--add-path', '/xyz')
    assert '/xyz' in manifest_path.read_text()

    cli('container', 'modify', ':/PATH:', '--add-path', '/cba')
    assert '/cba' in manifest_path.read_text()

    # duplicates should be ignored
    cli('container', 'modify', 'Container', '--add-path', '/xyz')
    data = manifest_path.read_text()
    assert data.count('/xyz') == 1

    # multiple paths
    cli('container', 'modify', manifest_path, '--add-path', '/abc', '--add-path', '/def')
    data = manifest_path.read_text()
    assert data.count('/abc') == 1
    assert data.count('/def') == 1

    # invalid path
    cli_fail('container', 'modify', 'Container', '--add-path', 'abc')


def test_container_del_path(cli, base_dir):
    cli('user', 'create', 'User', '--key', '0xaaa')
    cli('container', 'create', 'Container', '--path', '/PATH')

    manifest_path = base_dir / 'containers/Container.container.yaml'
    cli('container', 'modify', 'Container', '--add-path', '/abc')
    assert '/abc' in manifest_path.read_text()

    cli('container', 'modify', 'Container', '--del-path', '/abc')
    assert '/abc' not in manifest_path.read_text()

    # WL path
    cli('container', 'modify', ':/PATH:', '--add-path', '/abc')
    assert '/abc' in manifest_path.read_text()

    cli('container', 'modify', ':/PATH:', '--del-path', '/abc')
    assert '/abc' not in manifest_path.read_text()

    # non-existent paths should be ignored
    cli('container', 'modify', 'Container.container', '--del-path', '/xyz')

    # multiple paths
    cli('container', 'modify', 'Container', '--add-path', '/abc', '--add-path', '/def',
        '--add-path', '/xyz')
    cli('container', 'modify', manifest_path, '--del-path', '/abc', '--del-path', '/def')
    data = manifest_path.read_text()
    assert data.count('/abc') == 0
    assert data.count('/def') == 0
    assert data.count('/xyz') == 1

    # FIXME: invalid path
    # cli_fail('container', 'modify', 'Container', '--del-path', 'abc')


def test_container_set_title(cli, base_dir):
    cli('user', 'create', 'User', '--key', '0xaaa')
    cli('container', 'create', 'Container', '--path', '/PATH')

    manifest_path = base_dir / 'containers/Container.container.yaml'

    cli('container', 'modify', 'Container.container', '--title', 'something')
    with open(manifest_path) as f:
        data = f.read()
    assert 'title: something' in data

    cli('container', 'modify', 'Container', '--title', 'another thing')
    with open(manifest_path) as f:
        data = f.read()
    assert 'title: another thing' in data

    cli('container', 'modify', ':/PATH:', '--title', 'one more time')
    with open(manifest_path) as f:
        data = f.read()
    assert 'one more time' in data


def test_container_set_title_remote_container(monkeypatch, cli, base_dir):
    # Create local forest so that container can be published somewhere
    cli('user', 'create', 'Alice', '--key', '0xaaa')
    cli('template', 'create', 'local', '--location', base_dir, 'local-catalog',
        '--manifest-pattern', '/{path}.{object-type}.yaml')
    cli('container', 'create', 'Catalog', '--template', 'local-catalog',
        '--update-user', '--no-encrypt-manifest')

    with open(base_dir / 'containers/Catalog.container.yaml') as f:
        documents = list(load_yaml_all(f))

    catalog_dir = Path(documents[1]['backends']['storage'][0]['location'])

    # Create the container (with auto-publish)
    cli('container', 'create', 'Container', '--path', '/PATH')

    # Modify it right away (and auto-re-publish)
    cli('container', 'modify', 'Container.container', '--title', 'something')

    # Find it using forest catalog path
    with open(catalog_dir / 'PATH.container.yaml') as f:
        data = f.read()
    assert 'title: something' in data

    # Mock inbuilt string to pass startswith() check.
    # This is done to allow testing the is_url() logic but with local file.
    #
    # def _resolve_container(ctx: click.Context, path, callback, **callback_kwargs):
    #    if client.is_url(path) and not path.startswith('file:'):
    class MyStr(str):
        def __init__(self, *_args):
            super().__init__()
            self.visited = False

        def startswith(self, _str, **_kwargs):
            if _str == 'file:' and not self.visited:
                self.visited = True
                return False

            return super().startswith(_str)

    def _cb(ctx, path, callback, **callback_kwargs):
        return _resolve_container(ctx, MyStr(path), callback, **callback_kwargs)

    monkeypatch.setattr("wildland.cli.cli_container._resolve_container", _cb)

    # Modify it again, although this time use file:// URL (and auto-re-publish)
    cli('container', 'modify', '--title', 'another thing',
        f'file://localhost/{base_dir}/containers/Container.container.yaml')

    # Check if it was re-published with updated title
    with open(catalog_dir / 'PATH.container.yaml') as f:
        data = f.read()
    assert 'title: another thing' in data

    # Check if downloaded manifest has updated title
    client = Client(base_dir)
    container = client.load_object_from_name(WildlandObject.Type.CONTAINER, 'Container')
    with open(base_dir / f"containers/{container.uuid}.container.yaml") as f:
        data = f.read()
    assert 'title: another thing' in data


def test_container_add_category(cli, cli_fail, base_dir):
    cli('user', 'create', 'User', '--key', '0xaaa')
    cli('container', 'create', 'Container', '--path', '/PATH', '--title', 'TITLE')

    manifest_path = base_dir / 'containers/Container.container.yaml'

    cli('container', 'modify', 'Container', '--add-category', '/abc')
    with open(manifest_path) as f:
        data = f.read()
    assert '- /abc' in data

    cli('container', 'modify', 'Container.container', '--add-category', '/xyz')
    with open(manifest_path) as f:
        data = f.read()
    assert '- /xyz' in data

    cli('container', 'modify', ':/PATH:', '--add-category', '/cba')
    with open(manifest_path) as f:
        data = f.read()
    assert '- /cba' in data

    # duplicates should be ignored
    cli('container', 'modify', 'Container', '--add-category', '/xyz')
    with open(manifest_path) as f:
        data = f.read()
    assert data.count('- /xyz') == 1

    # multiple values
    cli('container', 'modify', manifest_path, '--add-category', '/abc',
        '--add-category', '/def')
    with open(manifest_path) as f:
        data = f.read()
    assert data.count('- /abc') == 1
    assert data.count('- /def') == 1

    # invalid category
    cli_fail('container', 'modify', 'Container', '--add-category', 'abc')


def test_container_del_category(cli, base_dir):
    cli('user', 'create', 'User', '--key', '0xaaa')
    cli('container', 'create', 'Container', '--path', '/PATH', '--title', 'TITLE')

    manifest_path = base_dir / 'containers/Container.container.yaml'
    cli('container', 'modify', 'Container', '--add-category', '/abc')

    cli('container', 'modify', 'Container', '--del-category', '/abc')
    with open(manifest_path) as f:
        data = f.read()
    assert '- /abc' not in data

    manifest_path = base_dir / 'containers/Container.container.yaml'
    cli('container', 'modify', ':/PATH:', '--add-category', '/cba')

    cli('container', 'modify', ':/PATH:', '--del-category', '/cba')
    with open(manifest_path) as f:
        data = f.read()
    assert '- /cba' not in data

    # non-existent paths should be ignored
    cli('container', 'modify', 'Container.container', '--del-category', '/xyz')

    # multiple values
    cli('container', 'modify', 'Container', '--add-category', '/abc',
        '--add-category', '/def', '--add-category', '/xyz')
    cli('container', 'modify', manifest_path, '--del-category', '/abc',
        '--del-category', '/def')
    with open(manifest_path) as f:
        data = f.read()
    assert data.count('- /abc') == 0
    assert data.count('- /def') == 0
    assert data.count('- /xyz') == 1

    # FIXME: invalid path
    # cli_fail('container', 'modify', 'Container', '--del-path', 'abc')


def test_container_modify_access(cli, base_dir):
    cli('user', 'create', 'User', '--key', '0xaaa')
    cli('user', 'create', 'User2', '--key', '0xbbb')

    cli('container', 'create', 'Container', '--path', '/PATH', '--title', 'TITLE')

    manifest_path = base_dir / 'containers/Container.container.yaml'

    cli('container', 'modify', 'Container', '--add-access', 'User2')
    base_data = manifest_path.read_text().split('\n', 3)[-1]
    data = yaml.safe_load(base_data)
    assert len(data['encrypted']['encrypted-keys']) == 2

    # works with container name and wl path
    cli('container', 'modify', ':/PATH:', '--del-access', 'User2')
    base_data = manifest_path.read_text().split('\n', 3)[-1]
    data = yaml.safe_load(base_data)
    assert len(data['encrypted']['encrypted-keys']) == 1

    cli('container', 'modify', 'Container', '--no-encrypt-manifest')
    assert 'encrypted' not in manifest_path.read_text()

    cli('container', 'modify', 'Container', '--encrypt-manifest')
    assert 'encrypted' in manifest_path.read_text()


def test_container_create_update_user(cli, base_dir):
    cli('user', 'create', 'User', '--key', '0xaaa')
    cli('container', 'create', 'Container', '--path', '/PATH', '--update-user')

    with open(base_dir / 'users/User.user.yaml') as f:
        data = f.read()

    assert 'containers/Container.container.yaml' in data


def test_container_multi_modification(cli, cli_fail, base_dir):
    cli('user', 'create', 'User', '--key', '0xaaa')
    cli('container', 'create', 'Container', '--path', '/PATH')

    cli('container', 'modify', '--add-path', '/NEW', '--del-path', '/PATH',
        '--add-category', '/cat', '--no-encrypt-manifest', 'Container')

    manifest_path = base_dir / 'containers/Container.container.yaml'

    with open(manifest_path) as f:
        data = f.read()
    assert '- /NEW' in data
    assert '- /PATH' not in data
    assert '- /cat' in data
    assert "- user: '*'" in data

    cli_fail('container', 'modify', '--no-encrypt-manifest', '--encrypt-manifest', 'Container')
    cli_fail('container', 'modify', '--encrypt-manifest', '--add-access', 'User', 'Container')
    cli_fail('container', 'modify', '--add-category', '/c', '--del-category', '/c', 'Container')


def test_container_create_no_path(cli, base_dir):
    cli('user', 'create', 'User', '--key', '0xaaa')
    cli('container', 'create', 'Sky', '--category', '/colors/blue')

    with open(base_dir / 'containers/Sky.container.yaml') as f:
        data = f.read()

    assert "owner: '0xaaa'" in data
    assert "categories:\\n- /colors/blue" in data
    assert "title: Sky\\n" in data
    assert "paths:\\n- /.uuid/" in data


def test_container_update(cli, base_dir):
    cli('user', 'create', 'User', '--key', '0xaaa')
    cli('container', 'create', 'Container', '--path', '/PATH')
    cli('container', 'create', 'Container2', '--path', '/PATH2')

    cli('storage', 'create', 'local', 'Storage', '--location', '/PATH2',
        '--container', 'Container2', '--no-inline')
    cli('container', 'update', 'Container', '--storage', 'Storage')

    with open(base_dir / 'containers/Container.container.yaml') as f:
        data = f.read()

    storage_path = base_dir / 'storage/Storage.storage.yaml'
    assert str(storage_path) in data


def test_container_publish_unpublish(cli, tmp_path, base_dir):
    cli('user', 'create', 'User', '--key', '0xaaa')
    cli('container', 'create', 'Container', '--path', '/PATH', '--update-user')
    cli('storage', 'create', 'local', 'Storage',
        '--location', os.fspath(tmp_path),
        '--container', 'Container',
        '--inline',
        '--manifest-pattern', '/*.{object-type}.yaml')

    assert not tuple(tmp_path.glob('*.container.yaml'))

    cli('container', 'publish', 'Container')

    assert len(tuple(tmp_path.glob('*.container.yaml'))) == 1

    cli('container', 'unpublish', 'Container')

    assert not tuple(tmp_path.glob('*.container.yaml'))

    cli('container', 'create', 'NewContainer', '--path', '/NEWPATH')

    os.mkdir(base_dir / 'tempdir')
    os.rename(base_dir / 'containers/NewContainer.container.yaml',
              base_dir / 'tempdir/NewContainer.container.yaml')

    cli('container', 'publish', base_dir / 'tempdir/NewContainer.container.yaml')

    assert len(tuple(tmp_path.glob('*.container.yaml'))) == 1

    cli('container', 'unpublish', base_dir / 'tempdir/NewContainer.container.yaml')

    assert not tuple(tmp_path.glob('*.container.yaml'))


def test_publish_warning(monkeypatch, cli, tmp_path, base_dir, control_client):
    control_client.expect('status', {})

    cli('user', 'create', 'Alice', '--key', '0xaaa')
    cli('template', 'create', 'local', '--location',
        f'/{tmp_path}/wl-forest', '--manifest-pattern', '/{path}.{object-type}.yaml', 'rw')
    cli('container', 'create', '--owner', 'Alice', 'mycapsule', '--title',
        'my_awesome_capsule', "--category", "/testing", "--template",
        "rw", '--no-encrypt-manifest')
    cli('bridge', 'create', '--owner', 'Alice', '--target-user', 'Alice',
        '--target-user-location', f'file:///{base_dir}/users/Alice.user.yaml',
        '--path', '/forests/Alice', 'self_bridge')

    cli('container', 'create', 'unpublished', '--template', 'rw')

    cli('forest', 'create', '--access', '*', '--owner', 'Alice', 'rw')

    output = []

    def capture(*args):
        output.extend(args)

    monkeypatch.setattr('wildland.cli.cli_container.logger.warning', capture)
    cli('container', 'publish', 'mycapsule')
    assert any((o.startswith("Some local containers (or container updates) "
                             "are not published:") for o in output))


def test_container_delete_unpublish(cli, tmp_path):
    cli('user', 'create', 'User', '--key', '0xaaa')
    cli('container', 'create', 'Container', '--path', '/PATH', '--update-user')
    cli('storage', 'create', 'local', 'Storage',
        '--location', os.fspath(tmp_path),
        '--container', 'Container',
        '--inline',
        '--manifest-pattern', '/*.{object-type}.yaml')

    cli('container', 'publish', 'Container')

    assert len(tuple(tmp_path.glob('*.container.yaml'))) == 1

    cli('container', 'delete', 'Container')

    assert not tuple(tmp_path.glob('*.container.yaml'))


def test_container_publish_rewrite(cli, tmp_path):
    cli('user', 'create', 'User', '--key', '0xaaa')
    cli('template', 'create', 'local', '--location', os.fspath(tmp_path), 'myforest')
    cli('forest', 'create', 'myforest')
    cli('container', 'create', 'Container', '--path', '/PATH')
    cli('storage', 'create', 'local', 'Storage',
        '--location', os.fspath(tmp_path),
        '--container', 'Container',
        '--no-inline',
<<<<<<< HEAD
        '--manifest-pattern', '/m-*.{object-type}.yaml',
        '--public-url', 'https://example.invalid/')

    cli('container', 'publish', 'Container')

    # “Always two there are. No more, no less. A master and an apprentice.”
    m1, m2 = tmp_path.glob('*.container.yaml')

    # “But which was destroyed, the master or the apprentice?”
    with open(m1) as file1:
        with open(m2) as file2:
            for line in itertools.chain(file1, file2):
                if re.fullmatch(
                        r'- https://example\.invalid/m-([A-Za-z0-9-]+\.){2}container.yaml',
                        line.strip()):
                    break
            else:
                assert False
=======
        '--manifest-pattern', '/m-*.yaml',
        '--no-encrypt-manifest')

    cli('container', 'publish', 'Container')

    files = tmp_path.glob('**/**/*.yaml')

    for file in files:
        with open(file) as file1:
            for line in itertools.chain(file1):
                if re.match(fr'location: {tmp_path}', line.strip()):
                    return
>>>>>>> 6a344076

    assert False

def test_container_publish_auto(cli, tmp_path):
    cli('user', 'create', 'User', '--key', '0xaaa')
    cli('container', 'create', 'ManifestsCatalog', '--path', '/PATH', '--update-user')
    assert not tuple(tmp_path.glob('*.container.yaml'))  # no manifest-catalog yet

    cli('storage', 'create', 'local', 'Storage',
        '--location', os.fspath(tmp_path),
        '--container', 'ManifestsCatalog',
        '--inline',
        '--manifest-pattern', '/*.container.yaml')

    cli('container', 'create', 'NoPublic', '--path', '/PATH', '--no-publish')
    assert not tuple(tmp_path.glob('*.container.yaml'))  # --no-publish

    cli('container', 'create', 'Public', '--path', '/PATH')
    assert len(tuple(tmp_path.glob('*.container.yaml'))) == 1  # auto published


def test_container_republish_paths(cli, tmp_path):
    cli('user', 'create', 'User', '--key', '0xaaa')
    cli('container', 'create', 'Container',
        '--path', '/PA/TH1',
        '--path', '/PA/TH2',
        '--update-user',
        '--no-encrypt-manifest')
    cli('storage', 'create', 'local', 'Storage',
        '--location', os.fspath(tmp_path),
        '--container', 'Container',
        '--no-inline',
<<<<<<< HEAD
        '--manifest-pattern', '/manifests/{path}.{object-type}.yaml',
        '--public-url', 'https://example.invalid/')
=======
        '--manifest-pattern', '/manifests/{path}.yaml')
>>>>>>> 6a344076

    cli('container', 'publish', 'Container')

    assert (tmp_path / 'manifests/PA/TH1.container.yaml').exists()
    assert (tmp_path / 'manifests/PA/TH2.container.yaml').exists()
    assert not (tmp_path / 'manifests/PA/TH3.container.yaml').exists()

    # --no-publish, modification in progress
    cli('container', 'modify', ':/PA/TH1:', '--del-path', '/PA/TH2', '--no-publish')
    # auto republishing
    cli('container', 'modify', ':/PA/TH1:', '--add-path', '/PA/TH3')
    # --no-publish
    cli('container', 'modify', ':/PA/TH1:', '--del-path', '/PA/TH1', '--no-publish')
    cli('container', 'modify', ':/PA/TH1:', '--add-path', '/PA/TH4', '--no-publish')

    assert (tmp_path / 'manifests/PA/TH1.container.yaml').exists()
    assert not (tmp_path / 'manifests/PA/TH2.container.yaml').exists()
    assert (tmp_path / 'manifests/PA/TH3.container.yaml').exists()
    assert not (tmp_path / 'manifests/PA/TH4.container.yaml').exists()

    # after publishing all of the above container modifications are applied
    cli('container', 'publish', ':/PA/TH3:')

    assert not (tmp_path / 'manifests/PA/TH1.container.yaml').exists()
    assert not (tmp_path / 'manifests/PA/TH2.container.yaml').exists()
    assert (tmp_path / 'manifests/PA/TH3.container.yaml').exists()
    assert (tmp_path / 'manifests/PA/TH4.container.yaml').exists()


def test_container_dont_republish_if_not_modified(cli, tmp_path):
    cli('user', 'create', 'User', '--key', '0xaaa')
    cli('container', 'create', 'Container', '--path', '/PATH1', '--update-user')
    cli('storage', 'create', 'local', 'Storage',
        '--location', os.fspath(tmp_path),
        '--container', 'Container',
        '--inline',
        '--manifest-pattern', '/*.container.yaml')

    cli('container', 'publish', 'Container')

    assert len(tuple(tmp_path.glob('*.container.yaml'))) == 1

    result = cli('container', 'modify', 'Container', '--add-path', '/PA/TH1', capture=True)
    out_lines = result.splitlines()
    assert len(out_lines) == 2
    assert re.match('Saved: .*/Container.container.yaml', out_lines[0])
    assert 'Re-publishing container /.uuid/' in out_lines[1]

    result = cli('container', 'modify', 'Container', '--add-path', '/PA/TH1', capture=True)
    out_lines = result.splitlines()
    assert len(out_lines) == 2
    assert out_lines[0] == '/PA/TH1 is already in the manifest'
    assert out_lines[1] == 'Manifest has not changed.'


def test_published_container_dump(cli, tmp_path, base_dir):
    cli('user', 'create', 'Alice', '--key', '0xaaa')
    cli('template', 'create', 'local', '--location', f'/{tmp_path}/wl-forest',
<<<<<<< HEAD
        '--manifest-pattern', '/{path}.{object-type}.yaml', 'forest-tpl')
    cli('forest', 'create', 'Alice', 'forest-tpl')
=======
        '--manifest-pattern', '/{path}.yaml', 'forest-tpl')
    cli('forest', 'create', '--owner', 'Alice', 'forest-tpl')
>>>>>>> 6a344076

    # Auto publish
    cli('container', 'create', 'AliceContainer', '--path', '/MY/ALICE')

    dump_container = wl_call_output(base_dir, 'container', 'dump', '0xaaa:/MY/ALICE:').decode()
    assert '/MY/ALICE' in dump_container

    # Remove locally and test again
    cli('container', 'rm', '--no-unpublish', 'AliceContainer')

    dump_container = wl_call_output(base_dir, 'container', 'dump', '0xaaa:/MY/ALICE:').decode()
    assert '/MY/ALICE' in dump_container

    # Remove remotely and test again

    cli('container', 'unpublish', '0xaaa:/MY/ALICE:')

    with pytest.raises(subprocess.CalledProcessError) as exception_info:
        wl_call_output(base_dir, 'container', 'dump', '0xaaa:/MY/ALICE:').decode()

    assert 'Error: Container not found for path:' \
        in exception_info.value.stdout.decode()


def test_container_delete(cli, base_dir):
    cli('user', 'create', 'User', '--key', '0xaaa')
    cli('container', 'create', 'Container', '--path', '/PATH')

    cli('storage', 'create', 'local', 'Storage', '--location', '/PATH',
        '--container', 'Container', '--no-inline')

    container_path = base_dir / 'containers/Container.container.yaml'
    assert container_path.exists()
    storage_path = base_dir / 'storage/Storage.storage.yaml'
    assert storage_path.exists()

    with pytest.raises(CliError, match='Container refers to local manifests'):
        cli('container', 'delete', 'Container')

    # Should not complain if the storage manifest does not exist
    storage_path.unlink()
    cli('container', 'delete', 'Container')
    assert not container_path.exists()


def test_container_delete_force(cli, base_dir):
    cli('user', 'create', 'User', '--key', '0xaaa')
    cli('container', 'create', 'Container', '--path', '/PATH')

    cli('storage', 'create', 'local', 'Storage', '--location', '/PATH',
        '--container', 'Container', '--no-inline')

    container_path = base_dir / 'containers/Container.container.yaml'
    assert container_path.exists()
    storage_path = base_dir / 'storage/Storage.storage.yaml'
    assert storage_path.exists()

    cli('container', 'delete', '--force', 'Container')
    assert not container_path.exists()
    assert storage_path.exists()


def test_container_delete_cascade(cli, base_dir):
    cli('user', 'create', 'User', '--key', '0xaaa')
    cli('container', 'create', 'Container', '--path', '/PATH')

    cli('storage', 'create', 'local', 'Storage', '--location', '/PATH',
        '--container', 'Container', '--no-inline')

    container_path = base_dir / 'containers/Container.container.yaml'
    assert container_path.exists()
    storage_path = base_dir / 'storage/Storage.storage.yaml'
    assert storage_path.exists()

    cli('container', 'delete', '--cascade', 'Container')
    assert not container_path.exists()
    assert not storage_path.exists()


def test_container_delete_umount(cli, base_dir, control_client):
    control_client.expect('status', {})
    cli('user', 'create', 'User', '--key', '0xaaa')
    cli('container', 'create', 'Container', '--path', '/PATH', '--no-encrypt-manifest')
    cli('storage', 'create', 'local', 'Storage', '--location', '/PATH',
        '--container', 'Container', '--no-inline')

    control_client.expect('paths', {})
    control_client.expect('mount')

    cli('container', 'mount', 'Container')

    with open(base_dir / 'storage/Storage.storage.yaml') as f:
        documents = list(yaml.safe_load_all(f))

    backend_id = documents[1]['backend-id']

    (base_dir / 'storage/Storage.storage.yaml').unlink()

    with open(base_dir / 'containers/Container.container.yaml') as f:
        documents = list(load_yaml_all(f))

    uuid_path = documents[1]['paths'][0]
    uuid = get_container_uuid_from_uuid_path(uuid_path)

    paths_obj = {
        f'/.backends/{uuid}/{backend_id}': [101],
        f'/.uuid/{uuid}': [102],
        f'/.users/0xaaa:/.uuid/{uuid}': [103],
        f'/.users/0xaaa:/.backends/{uuid}/{backend_id}': [104],
        '/PATH2': [105],
    }

    control_client.expect('unmount')
    control_client.expect('paths', paths_obj)
    control_client.expect('info', {
        '1': {
            'paths': paths_obj.keys(),
            'type': 'local',
            'extra': {},
        },
    })

    cli('container', 'delete', 'Container')

    container_path = base_dir / 'containers/Container.container.yaml'
    assert not container_path.exists()


def test_container_delete_multiple(cli, base_dir):
    cli('user', 'create', 'User', '--key', '0xaaa')
    cli('container', 'create', 'Container1', '--path', '/PATH1')
    cli('container', 'create', 'Container2', '--path', '/PATH2')

    cli('storage', 'create', 'local', 'Storage1', '--location', '/PATH1',
        '--container', 'Container1', '--no-inline')
    cli('storage', 'create', 'local', 'Storage2', '--location', '/PATH2',
        '--container', 'Container2', '--no-inline')

    container1_path = base_dir / 'containers/Container1.container.yaml'
    assert container1_path.exists()
    container2_path = base_dir / 'containers/Container2.container.yaml'
    assert container2_path.exists()
    storage_path1 = base_dir / 'storage/Storage1.storage.yaml'
    assert storage_path1.exists()
    storage_path2 = base_dir / 'storage/Storage2.storage.yaml'
    assert storage_path2.exists()

    with pytest.raises(CliError, match='Container refers to local manifests'):
        cli('container', 'delete', 'Container1', 'Container2')

    # Should not complain if the storage manifest does not exist
    storage_path1.unlink()
    storage_path2.unlink()
    cli('container', 'delete', 'Container1')
    assert not container1_path.exists()
    cli('container', 'delete', 'Container2')
    assert not container2_path.exists()


def test_container_list(cli, base_dir):
    cli('user', 'create', 'User', '--key', '0xaaa')
    cli('container', 'create', 'Container', '--path', '/PATH')

    result = cli('container', 'list', capture=True)
    out_lines = result.splitlines()
    assert str(base_dir / 'containers/Container.container.yaml') in out_lines
    assert '- /PATH' in out_lines
    result = cli('containers', 'list', capture=True)
    out_lines = result.splitlines()
    assert str(base_dir / 'containers/Container.container.yaml') in out_lines
    assert '- /PATH' in out_lines


def test_container_info(cli, base_dir):
    cli('user', 'create', 'User', '--key', '0xaaa')
    cli('user', 'create', 'User2', '--key', '0xbbb')
    cli('bridge', 'create', '--target-user', 'User2',
                            '--path', '/users/other',
                            '--target-user-location',
                            'file://%s' % (base_dir / 'users/User2.user.yaml'),
                            'Bridge')
    cli('container', 'create', 'Container', '--user', 'User2', '--path', '/PATH')
    result = cli('container', 'info', 'Container', capture=True)
    assert '/users/other' in result
    out_lines = result.splitlines()
    assert str(base_dir / 'containers/Container.container.yaml') in out_lines
    assert '- /PATH' in out_lines


def test_container_info_cache(cli, base_dir):
    cli('user', 'create', 'User', '--key', '0xaaa')
    name, _, _, cache_dir = _cache_setup(cli, base_dir, ['Container'], 'User')[0]
    cli('container', 'create-cache', '--template', 't1', name)
    result = cli('container', 'info', name, capture=True)
    pattern = f"\ncache:\n  type: local\n  backend_id: .*?\n  location: {cache_dir}\n\n"
    assert len(re.findall(pattern, result, re.MULTILINE)) == 1


def test_container_cli_cache(cli, base_dir):
    cli('user', 'create', 'User', '--key', '0xaaa')
    params = _cache_setup(cli, base_dir, ['cli_cache1', 'cli_cache2'], 'User')
    name1, uuid1, _, cache_dir1 = params[0]
    name2, uuid2, _, cache_dir2 = params[1]

    cli('container', 'create-cache', '--template', 't1', name1)

    cache_path1 = base_dir / 'cache' / f'0xaaa.{uuid1}.storage.yaml'
    cache_path2 = base_dir / 'cache' / f'0xaaa.{uuid2}.storage.yaml'

    assert cache_path1.exists()
    with open(cache_path1) as cache:
        lines = cache.read()
        assert f'container-path: /.uuid/{uuid1}' in lines
    assert cache_dir1.exists()

    cli('container', 'delete-cache', name1)
    assert not cache_path1.exists()
    assert cache_dir1.exists()  # we don't want actual cache contents deleted
    shutil.rmtree(cache_dir1)

    # multiple containers
    cli('container', 'create-cache', '--template', 't1', name1, name2)
    assert cache_path1.exists()
    assert cache_path2.exists()
    assert cache_dir1.exists()
    assert cache_dir2.exists()

    cli('container', 'delete-cache', ':*:')
    assert not cache_path1.exists()
    assert not cache_path2.exists()
    assert cache_dir1.exists()
    assert cache_dir2.exists()
    shutil.rmtree(cache_dir1)
    shutil.rmtree(cache_dir2)

    # wildcard
    cli('container', 'create-cache', '--template', 't1', name1, name2)
    assert cache_path1.exists()
    assert cache_path2.exists()
    assert cache_dir1.exists()
    assert cache_dir2.exists()

    cli('container', 'delete-cache', ':*:')
    assert not cache_path1.exists()
    assert not cache_path2.exists()
    assert cache_dir1.exists()
    assert cache_dir2.exists()


def test_container_mount(cli, base_dir, control_client):
    control_client.expect('status', {})

    cli('user', 'create', 'User', '--key', '0xaaa')
    cli('container', 'create', 'Container', '--path', '/PATH', '--no-encrypt-manifest')
    cli('storage', 'create', 'local', 'Storage', '--location', '/PATH',
        '--container', 'Container')

    with open(base_dir / 'containers/Container.container.yaml') as f:
        documents = list(load_yaml_all(f))

    uuid_path = documents[1]['paths'][0]
    uuid = get_container_uuid_from_uuid_path(uuid_path)
    assert documents[1]['paths'][1] == '/PATH'

    backend_id = documents[1]['backends']['storage'][0]['backend-id']

    control_client.expect('paths', {})
    control_client.expect('mount')

    cli('container', 'mount', 'Container')

    command = control_client.calls['mount']['items']
    assert command[0]['storage']['owner'] == '0xaaa'
    assert sorted(command[0]['paths']) == [
        f'/.backends/{uuid}/{backend_id}',
        f'/.users/0xaaa:/.backends/{uuid}/{backend_id}',
        f'/.users/0xaaa:/.uuid/{uuid}',
        '/.users/0xaaa:/PATH',
        f'/.uuid/{uuid}',
        '/PATH',
    ]

    modify_file(base_dir / 'config.yaml', "'@default': '0xaaa'", '')

    # The command should not contain the default path.
    cli('container', 'mount', 'Container')

    command = control_client.calls['mount']['items']
    assert command[0]['storage']['owner'] == '0xaaa'
    assert sorted(command[0]['paths']) == [
        f'/.users/0xaaa:/.backends/{uuid}/{backend_id}',
        f'/.users/0xaaa:/.uuid/{uuid}',
        '/.users/0xaaa:/PATH',
    ]
    assert command[0]['extra']['trusted_owner'] is None


def _safe_delete(path):
    try:
        os.unlink(path)
    except FileNotFoundError:
        pass


def _sync_check(dir1, dir2):
    """
    Make sure both dirs content is mirrored.
    """
    make_file(dir1 / 'file1', 'test data 1')

    assert wait_for_file(dir2 / 'file1', 'test data 1')

    make_file(dir2 / 'file2', 'test data 2')

    assert wait_for_file(dir1 / 'file2', 'test data 2')

    # if paths contain mount directory then files may be gone already
    _safe_delete(dir1 / 'file1')
    wait_for_deletion(dir1 / 'file1')
    _safe_delete(dir1 / 'file2')
    wait_for_deletion(dir1 / 'file2')
    _safe_delete(dir2 / 'file1')
    wait_for_deletion(dir2 / 'file1')
    _safe_delete(dir2 / 'file2')
    wait_for_deletion(dir2 / 'file2')


def _cache_setup(cli, base_dir, container_names, user_name, subcont_path: str = None,
                 set_default: bool = True):
    base_data_dir = base_dir / 'wldata'
    base_storage_dir = base_data_dir / 'storage'
    template_dir = base_data_dir / 'template'

    os.mkdir(base_data_dir)
    os.mkdir(base_storage_dir)
    os.mkdir(template_dir)

    if set_default:
        cli('storage-template', 'create', 'local', '--location', template_dir, 't1',
            '--default-cache')
    else:
        cli('storage-template', 'create', 'local', '--location', template_dir, 't1')

    data = []
    for name in container_names:
        cli('container', 'create', name, '--path', f'/{name}', '--no-encrypt-manifest',
            '--user', user_name)
        storage_dir = base_storage_dir / name
        os.mkdir(storage_dir)
        if subcont_path:
            cli('storage', 'create', 'local', name, '--container', name,
                '--location', storage_dir, '--subcontainer-manifest', subcont_path)
        else:
            cli('storage', 'create', 'local', name, '--container', name,
                '--location', storage_dir)

        with open(base_dir / f'containers/{name}.container.yaml') as f:
            documents = list(load_yaml_all(f))

        uuid_path = documents[1]['paths'][0]
        uuid = get_container_uuid_from_uuid_path(uuid_path)
        cache_dir = template_dir / uuid
        data.append((name, uuid, storage_dir, cache_dir))

    return data


def _cache_test(cli, cli_fail, base_dir, container_data, user_key, mount_cmd=None):
    container_names = [x[0] for x in container_data]
    if mount_cmd is None:
        args = ['container', 'mount', '--with-subcontainers', '--with-cache'] + container_names
    else:
        args = mount_cmd
    cli(*args)
    user_mount_path = base_dir / 'wildland' / '.users' / f'{user_key}:'

    for container_name, uuid, storage_dir, cache_dir in container_data:
        cache_manifest = base_dir / 'cache' / f'{user_key}.{uuid}.storage.yaml'
        assert cache_manifest.exists()
        with open(cache_manifest) as f:
            doc = list(load_yaml_all(f))
            # parse dummy encryption
            doc = list(load_yaml_all(doc[1]['encrypted']['encrypted-data']))
            cache_id = doc[0]['backend-id']
            owner = doc[0]['owner']

        backends = os.listdir(user_mount_path / '.backends' / uuid)
        backends = list(filter(lambda x: not x.endswith('pseudomanifest'), backends))
        assert len(backends) == 2
        assert cache_id in backends

        with open(base_dir / 'config.yaml') as f:
            config = load_yaml(f)
        assert owner == config['@default-owner']

        _sync_check(storage_dir, cache_dir)

        cli('container', 'unmount', container_name)
        cli_fail('container', 'stop-sync', container_name)  # sync should stop after unmount

    # should use cache now even without explicit option
    args = ['container', 'mount', '--with-subcontainers'] + container_names
    cli(*args)
    for container_name, uuid, storage_dir, cache_dir in container_data:
        _sync_check(storage_dir, cache_dir)
        cli('container', 'unmount', container_name)

    # should have no cache after deletion
    for container_name, uuid, storage_dir, cache_dir in container_data:
        cli('container', 'delete-cache', container_name)
        cli('container', 'mount', '--with-subcontainers', container_name)
        backends = os.listdir(user_mount_path / '.backends' / uuid)
        backends = list(filter(lambda x: not x.endswith('pseudomanifest'), backends))
        assert len(backends) == 1
        assert cache_id not in backends
        cache_manifest = base_dir / 'cache' / f'{user_key}.{uuid}.storage.yaml'
        assert not cache_manifest.exists()
        cli('container', 'unmount', container_name)


# pylint: disable=unused-argument
def test_container_mount_with_cache(base_dir, sync, cli, cli_fail):
    cli('user', 'create', 'User', '--key', '0xaaa')
    container_names = ['c1']
    data = _cache_setup(cli, base_dir, container_names, 'User')
    cli('start', '--skip-forest-mount')
    _cache_test(cli, cli_fail, base_dir, data, '0xaaa')


def test_container_mount_with_cache_nodefault(base_dir, sync, cli, cli_fail):
    cli('user', 'create', 'User', '--key', '0xaaa')
    container_names = ['c1']
    data = _cache_setup(cli, base_dir, container_names, 'User', set_default=False)
    cli('start', '--skip-forest-mount')
    cli_fail('container', 'mount', '--with-cache', 'c1')  # no default cache template set
    cli('set-default-cache', 't1')
    _cache_test(cli, cli_fail, base_dir, data, '0xaaa')


# pylint: disable=unused-argument
def test_container_mount_with_cache_other_user(base_dir, sync, cli, cli_fail):
    cli('user', 'create', 'User1', '--key', '0xaaa')
    cli('user', 'create', 'User2', '--key', '0xbbb')
    data = _cache_setup(cli, base_dir, ['c1'], 'User2')
    cli('start', '--skip-forest-mount')
    _cache_test(cli, cli_fail, base_dir, data, '0xbbb')


# pylint: disable=unused-argument
def test_container_mount_with_cache_multiple(base_dir, sync, cli, cli_fail):
    cli('user', 'create', 'User', '--key', '0xaaa')
    container_names = ['c1', 'c2']
    data = _cache_setup(cli, base_dir, container_names, 'User')
    cli('start', '--skip-forest-mount')
    _cache_test(cli, cli_fail, base_dir, data, '0xaaa')


# pylint: disable=unused-argument
def test_container_mount_with_cache_forest(base_dir, sync, cli, cli_fail):
    cli('user', 'create', 'User', '--key', '0xaaa')
    container_names = ['c1', 'c2']
    data = _cache_setup(cli, base_dir, container_names, 'User')
    cli('start', '--skip-forest-mount')
    _cache_test(cli, cli_fail, base_dir, data, '0xaaa',
        ['forest', 'mount', '--with-cache', '0xaaa:'])


# pylint: disable=unused-argument
def test_container_mount_with_cache_subcontainers(base_dir, sync, cli):
    cli('user', 'create', 'User', '--key', '0xaaa')
    data = _cache_setup(cli, base_dir, ['Container'], 'User', '/sub.yaml')

    sub_uuid = '0000-1111-2222-3333-4444'
    sub_backend_id = '5555-6666-7777-8888-9999'

    container_name, uuid, storage_dir, cache_dir = data[0]
    os.mkdir(storage_dir / 'subdir')

    with open(storage_dir / 'sub.yaml', 'w') as f:
        f.write(f"""signature: |
  dummy.0xaaa
---
owner: '0xaaa'
paths:
 - /.uuid/{sub_uuid}
 - /subcontainer
object: container
backends:
  storage:
    - type: delegate
      backend-id: {sub_backend_id}
      reference-container: 'wildland:@default:/.uuid/{uuid}:'
      subdirectory: '/subdir'
    """)

    cli('start', '--skip-forest-mount')
    cli('container', 'mount', '--with-subcontainers', container_name, '--with-cache')
    _sync_check(storage_dir, cache_dir)
    _sync_check(cache_dir / 'subdir', storage_dir / 'subdir')


# pylint: disable=unused-argument
def test_container_unmount_path_with_cache(base_dir, sync, cli):
    cli('user', 'create', 'User', '--key', '0xaaa')
    data = _cache_setup(cli, base_dir, ['c1'], 'User')
    container_name, _, _, _ = data[0]
    cli('start', '--skip-forest-mount')
    cli('container', 'mount', container_name, '--with-cache')
    cli('container', 'unmount', '--path', f'/{container_name}')
    # make sure cache sync is stopped and path is unmounted
    result = cli('status', capture=True)
    assert 'No sync jobs running' in result
    assert f'/{container_name}' not in result


# pylint: disable=unused-argument
def test_container_mount_mount_unmount_with_cache(base_dir, sync, cli):
    cli('user', 'create', 'User', '--key', '0xaaa')
    data = _cache_setup(cli, base_dir, ['c1'], 'User')
    container_name, _, _, _ = data[0]
    cli('start', '--skip-forest-mount')
    cli('container', 'mount', container_name, '--with-cache')
    cli('container', 'mount', container_name)
    cli('container', 'unmount', container_name)
    # make sure cache sync is stopped and path is unmounted
    result = cli('status', capture=True)
    assert 'No sync jobs running' in result
    assert f'/{container_name}' not in result


def test_container_mount_with_bridges(cli, base_dir, control_client):
    control_client.expect('status', {})

    cli('user', 'create', 'User', '--key', '0xaaa')
    cli('user', 'create', 'Other', '--key', '0xbbb')
    cli('bridge', 'create', '--target-user', 'Other',
                            '--path', '/users/other',
                            '--path', '/people:/other',
                            '--target-user-location',
                            'file://%s' % (base_dir / 'users/Other.user.yaml'),
                            'br-other')
    cli('container', 'create', 'Container', '--owner', 'Other', '--path', '/PATH',
        '--path', '/other:/path',
        '--no-encrypt-manifest')
    cli('storage', 'create', 'local', 'Storage', '--location', '/PATH',
        '--container', 'Container')

    with open(base_dir / 'containers/Container.container.yaml') as f:
        documents_container = list(load_yaml_all(f))

    uuid_path = documents_container[1]['paths'][0]
    uuid = get_container_uuid_from_uuid_path(uuid_path)
    assert documents_container[1]['paths'][1] == '/PATH'

    backend_id = documents_container[1]['backends']['storage'][0]['backend-id']

    # add manifest catalog entry container
    with open(base_dir / 'users/Other.user.yaml', 'r+') as f:
        documents = list(yaml.safe_load_all(f))
        documents[1]['manifests-catalog'].append({
            'paths': ['/.uuid/1111-2222-3333-4444'],
            'object': 'container',
            'version': Manifest.CURRENT_VERSION,
            'owner': '0xbbb',
            'backends': {'storage': [{
                'type': 'local',
                'location': str(base_dir / 'containers'),
                'manifest-pattern': {
                    'type': 'glob',
                    'path': '/*.{object-type}.yaml',
                }
            }]}
        })
        f.seek(0)
        f.write('signature: |\n  dummy.0xbbb\n---\n')
        f.write(yaml.safe_dump(documents[1]))

    control_client.expect('paths', {})
    control_client.expect('mount')

    cli('container', 'mount', 'wildland::/users/other:/PATH:')

    command = control_client.calls['mount']['items']
    assert command[0]['storage']['owner'] == '0xbbb'
    assert sorted(command[0]['paths']) == [
        f'/.users/0xbbb:/.backends/{uuid}/{backend_id}',
        f'/.users/0xbbb:/.uuid/{uuid}',
        '/.users/0xbbb:/PATH',
        '/.users/0xbbb:/other_/path',
        f'/people_/other:/.backends/{uuid}/{backend_id}',
        f'/people_/other:/.uuid/{uuid}',
        '/people_/other:/PATH',
        '/people_/other:/other_/path',
        f'/users/other:/.backends/{uuid}/{backend_id}',
        f'/users/other:/.uuid/{uuid}',
        '/users/other:/PATH',
        '/users/other:/other_/path',
    ]


def test_container_mount_with_multiple_bridges(cli, base_dir, control_client):
    control_client.expect('status', {})

    cli('user', 'create', 'Alice', '--key', '0xaaa')
    cli('user', 'create', 'Bob', '--key', '0xbbb')
    cli('user', 'create', 'Charlie', '--key', '0xccc')
    cli('bridge', 'create', '--owner', 'Alice',
                            '--target-user', 'Bob',
                            '--path', '/users/bob',
                            '--path', '/people/bob',
                            '--target-user-location',
                            'file://%s' % (base_dir / 'users/Bob.user.yaml'),
                            'br-bob')
    cli('bridge', 'create', '--owner', 'Alice',
                            '--target-user', 'Charlie',
                            '--path', '/users/charlie',
                            '--target-user-location',
                            'file://%s' % (base_dir / 'users/Charlie.user.yaml'),
                            'br-charlie')
    cli('bridge', 'create', '--owner', 'Charlie',
                            '--target-user', 'Bob',
                            '--path', '/users/bob',
                            '--target-user-location',
                            'file://%s' % (base_dir / 'users/Bob.user.yaml'),
                            'br-charlie-bob')
    # this should not be used, as it introduces a loop
    cli('bridge', 'create', '--owner', 'Bob',
                            '--target-user', 'Alice',
                            '--path', '/users/alice',
                            '--target-user-location',
                            'file://%s' % (base_dir / 'users/Alice.user.yaml'),
                            'br-alice-bob')
    cli('container', 'create', 'Container', '--owner', 'Bob', '--path', '/PATH',
        '--no-encrypt-manifest')
    cli('storage', 'create', 'local', 'Storage', '--location', '/PATH',
        '--container', 'Container')

    with open(base_dir / 'containers/Container.container.yaml') as f:
        documents_container = list(load_yaml_all(f))

    uuid_path = documents_container[1]['paths'][0]
    uuid = get_container_uuid_from_uuid_path(uuid_path)
    backend_id = documents_container[1]['backends']['storage'][0]['backend-id']

    control_client.expect('paths', {})
    control_client.expect('mount')

    cli('container', 'mount', 'Container')

    command = control_client.calls['mount']['items']
    assert command[0]['storage']['owner'] == '0xbbb'
    assert sorted(command[0]['paths']) == [
        f'/.users/0xbbb:/.backends/{uuid}/{backend_id}',
        f'/.users/0xbbb:/.uuid/{uuid}',
        '/.users/0xbbb:/PATH',
        f'/people/bob:/.backends/{uuid}/{backend_id}',
        f'/people/bob:/.uuid/{uuid}',
        '/people/bob:/PATH',
        f'/users/bob:/.backends/{uuid}/{backend_id}',
        f'/users/bob:/.uuid/{uuid}',
        '/users/bob:/PATH',
        f'/users/charlie:/users/bob:/.backends/{uuid}/{backend_id}',
        f'/users/charlie:/users/bob:/.uuid/{uuid}',
        '/users/charlie:/users/bob:/PATH',
    ]


def test_container_mount_with_alt_bridge_separator(cli, base_dir, control_client):
    with open(base_dir / 'config.yaml', 'a') as config:
        config.write('alt-bridge-separator: true\n')

    control_client.expect('status', {})

    cli('user', 'create', 'User', '--key', '0xaaa')
    cli('user', 'create', 'Other', '--key', '0xbbb')
    cli('bridge', 'create', '--target-user', 'Other',
                            '--path', '/users/other',
                            '--path', '/people\uFF1A/other',
                            '--target-user-location',
                            'file://%s' % (base_dir / 'users/Other.user.yaml'),
                            'br-other')
    cli('container', 'create', 'Container', '--owner', 'Other', '--path', '/PATH',
        '--path', '/other\uFF1A/path',
        '--no-encrypt-manifest')
    cli('storage', 'create', 'local', 'Storage', '--location', '/PATH',
        '--container', 'Container')

    with open(base_dir / 'containers/Container.container.yaml') as f:
        documents_container = list(load_yaml_all(f))

    uuid_path = documents_container[1]['paths'][0]
    uuid = get_container_uuid_from_uuid_path(uuid_path)
    assert documents_container[1]['paths'][1] == '/PATH'

    backend_id = documents_container[1]['backends']['storage'][0]['backend-id']

    # add manifest catalog entry container
    with open(base_dir / 'users/Other.user.yaml', 'r+') as f:
        documents = list(yaml.safe_load_all(f))
        documents[1]['manifests-catalog'].append({
            'paths': ['/.uuid/1111-2222-3333-4444'],
            'object': 'container',
            'version': Manifest.CURRENT_VERSION,
            'owner': '0xbbb',
            'backends': {'storage': [{
                'type': 'local',
                'location': str(base_dir / 'containers'),
                'manifest-pattern': {
                    'type': 'glob',
                    'path': '/*.{object-type}.yaml',
                }
            }]}
        })
        f.seek(0)
        f.write('signature: |\n  dummy.0xbbb\n---\n')
        f.write(yaml.safe_dump(documents[1]))

    control_client.expect('paths', {})
    control_client.expect('mount')

    cli('container', 'mount', 'wildland::/users/other:/PATH:')

    command = control_client.calls['mount']['items']
    assert command[0]['storage']['owner'] == '0xbbb'
    assert sorted(command[0]['paths']) == [
        f'/.users/0xbbb\uFF1A/.backends/{uuid}/{backend_id}',
        f'/.users/0xbbb\uFF1A/.uuid/{uuid}',
        '/.users/0xbbb\uFF1A/PATH',
        '/.users/0xbbb\uFF1A/other_/path',
        f'/people_/other\uFF1A/.backends/{uuid}/{backend_id}',
        f'/people_/other\uFF1A/.uuid/{uuid}',
        '/people_/other\uFF1A/PATH',
        '/people_/other\uFF1A/other_/path',
        f'/users/other\uFF1A/.backends/{uuid}/{backend_id}',
        f'/users/other\uFF1A/.uuid/{uuid}',
        '/users/other\uFF1A/PATH',
        '/users/other\uFF1A/other_/path',
    ]


def test_container_mount_catalog_err(monkeypatch, cli, base_dir, control_client):
    catalog_dir = base_dir / 'catalog'
    catalog_dir.mkdir()

    storage_dir = base_dir / 'storage_dir'
    storage_dir.mkdir()

    control_client.expect('status', {})

    cli('user', 'create', 'User', '--key', '0xaaa')
    cli('container', 'create', 'Catalog', '--owner', 'User', '--path', '/CATALOG',
        '--no-encrypt-manifest')
    cli('storage', 'create', 'local', 'Storage', '--location', str(catalog_dir),
        '--container', 'Catalog', '--manifest-pattern', '/*.{object-type}.yaml')

    cli('container', 'create', 'Mock1', '--owner', 'User', '--path', '/C',
        '--no-encrypt-manifest')
    cli('storage', 'create', 'local', 'Storage', '--location', str(storage_dir),
        '--container', 'Mock1')
    cli('container', 'create', 'Mock2', '--owner', 'User', '--path', '/C',
        '--no-encrypt-manifest')
    cli('storage', 'create', 'local', 'Storage', '--location', str(storage_dir),
        '--container', 'Mock2')

    os.rename(base_dir / 'containers/Mock1.container.yaml', catalog_dir / 'Mock1.container.yaml')
    os.rename(base_dir / 'containers/Mock2.container.yaml', catalog_dir / 'Mock2.container.yaml')

    container_file = base_dir / 'containers/Catalog.container.yaml'
    cli('user', 'modify', '--add-catalog-entry', f'file://{str(container_file)}', 'User')

    # if first container is somehow broken, others should be mounted
    for file in os.listdir(catalog_dir):
        (catalog_dir / file).write_text('testdata')
        break

    control_client.expect('paths', {})
    control_client.expect('mount')

    output = []
    monkeypatch.setattr('click.echo', output.append)
    cli('container', 'mount', ':*:')

    command = control_client.calls['mount']['items']
    # exclude catalog
    command = [c for c in command
               if '/CATALOG' not in c['paths']
                  and '/CATALOG/.manifest.wildland.yaml' not in c['paths']]
    assert len(command) == 2
    paths_backend1 = command[0]['paths']
    paths_backend1 = [paths_backend1[0] + '-pseudomanifest'] + paths_backend1[1:]
    paths_backend1 = [path + '/.manifest.wildland.yaml' for path in paths_backend1]
    paths_backend2 = command[1]['paths']
    assert paths_backend1 == paths_backend2


def test_container_mount_with_import(cli, base_dir, control_client):
    control_client.expect('status', {})

    cli('user', 'create', 'User', '--key', '0xaaa')
    cli('user', 'create', 'Other', '--key', '0xbbb')
    os.mkdir(base_dir / 'other-catalog')
    # add container to manifests catalog
    with open(base_dir / 'users/Other.user.yaml', 'r+') as f:
        documents = list(yaml.safe_load_all(f))
        documents[1]['manifests-catalog'].append({
            'paths': ['/.uuid/1111-2222-3333-4444'],
            'owner': '0xbbb',
            'object': 'container',
            'version': Manifest.CURRENT_VERSION,
            'backends': {'storage': [{
                'type': 'local',
                'location': str(base_dir / 'other-catalog'),
                'manifest-pattern': {
                    'type': 'glob',
                    'path': '/*.{object-type}.yaml',
                }
            }]}
        })
        f.seek(0)
        f.write('signature: |\n  dummy.0xbbb\n---\n')
        f.write(yaml.safe_dump(documents[1]))
    cli('container', 'create', 'Container', '--owner', 'Other', '--path', '/PATH', '--no-publish')
    cli('storage', 'create', 'local', 'Storage', '--location', '/PATH',
        '--container', 'Container')

    # move user manifest out of the default path, so the bridge would be the only way to access it
    os.rename(base_dir / 'users/Other.user.yaml', base_dir / 'user-Other.user.yaml')
    # same for the container manifest
    os.rename(base_dir / 'containers/Container.container.yaml',
              base_dir / 'other-catalog/Container.container.yaml')
    cli('bridge', 'create', '--path', '/users/other',
                            '--path', '/people/other',
                            '--target-user-location',
                            'file://%s' % (base_dir / 'user-Other.user.yaml'),
                            'br-other')

    control_client.expect('paths', {})
    control_client.expect('mount')

    # first mount without importing - should still work
    cli('container', 'mount', '--no-import-users', 'wildland::/users/other:/PATH:')

    command = control_client.calls['mount']['items']
    assert command[0]['storage']['owner'] == '0xbbb'
    assert '/.users/0xbbb:/PATH' in command[0]['paths']

    users = cli('user', 'list', capture=True)
    assert users.count('0xbbb') == 0

    control_client.calls = {}

    cli('container', 'mount', 'wildland::/users/other:/PATH:')

    command = control_client.calls['mount']['items']
    assert command[0]['storage']['owner'] == '0xbbb'
    assert '/.users/0xbbb:/PATH' in command[0]['paths']

    control_client.calls = {}

    # now the user should be imported and mounting directly should work
    cli('container', 'mount', 'wildland:0xbbb:/PATH:')

    command = control_client.calls['mount']['items']
    assert command[0]['storage']['owner'] == '0xbbb'
    assert '/.users/0xbbb:/PATH' in command[0]['paths']

    users = cli('user', 'list', capture=True)
    assert users.count('0xbbb') > 0

    bridges = cli('bridge', 'list', capture=True)
    assert bridges.count('/people/other') == 2


def test_container_mount_with_import_delegate(cli, base_dir, control_client):
    control_client.expect('status', {})

    cli('user', 'create', 'User', '--key', '0xaaa')
    cli('user', 'create', 'Other', '--key', '0xbbb')
    os.mkdir(base_dir / 'other-catalog')
    # add container to manifests catalog
    with open(base_dir / 'users/Other.user.yaml', 'r+') as f:
        documents = list(yaml.safe_load_all(f))
        documents[1]['manifests-catalog'].append({
            'paths': ['/.uuid/1111-2222-3333-4444'],
            'owner': '0xbbb',
            'object': 'container',
            'version': Manifest.CURRENT_VERSION,
            'backends': {'storage': [{
                'type': 'local',
                'location': str(base_dir / 'other-catalog'),
                'manifest-pattern': {
                    'type': 'glob',
                    'path': '/*.{object-type}.yaml',
                }
            }]}
        })
        f.seek(0)
        f.write('signature: |\n  dummy.0xbbb\n---\n')
        f.write(yaml.safe_dump(documents[1]))
    cli('container', 'create', 'Container', '--owner', 'Other', '--path', '/PATH', '--no-publish')
    cli('storage', 'create', 'local', 'Storage', '--location', '/PATH',
        '--container', 'Container')

    # move user manifest out of the default path, so the bridge would be the only way to access it
    os.rename(base_dir / 'users/Other.user.yaml', base_dir / 'user-Other.user.yaml')
    # same for the container manifest
    os.rename(base_dir / 'containers/Container.container.yaml',
              base_dir / 'other-catalog/Container.container.yaml')
    cli('bridge', 'create', '--path', '/users/other',
                            '--path', '/people/other',
                            '--target-user-location',
                            'file://%s' % (base_dir / 'user-Other.user.yaml'),
                            'br-other')

    cli('container', 'create', 'Container', '--owner', 'User', '--path', '/PROXY-PATH')
    cli('storage', 'create', 'delegate', 'Storage',
        '--reference-container-url', 'wildland:0xaaa:/users/other:/PATH:',
        '--container', 'Container')

    control_client.expect('paths', {})
    control_client.expect('mount')

    cli('container', 'mount', 'wildland::/PROXY-PATH:')

    command = control_client.calls['mount']['items']
    assert command[0]['storage']['storage']['owner'] == '0xbbb'
    assert '/.users/0xaaa:/PROXY-PATH' in command[0]['paths']

    control_client.calls = {}

    # now the user should be imported and mounting directly should work
    cli('container', 'mount', 'wildland:0xbbb:/PATH:')

    command = control_client.calls['mount']['items']
    assert command[0]['storage']['owner'] == '0xbbb'
    assert '/.users/0xbbb:/PATH' in command[0]['paths']

    bridges = cli('bridge', 'list', capture=True)
    assert bridges.count('/people/other') == 2


def test_container_mount_bridge_placeholder(cli, base_dir, control_client):
    control_client.expect('status', {})

    cli('user', 'create', 'User', '--key', '0xaaa')
    cli('user', 'create', 'Other', '--key', '0xbbb')
    os.mkdir(base_dir / 'user-catalog')
    # add container to manifests catalog
    with open(base_dir / 'users/User.user.yaml', 'r+') as f:
        documents = list(yaml.safe_load_all(f))
        documents[1]['manifests-catalog'].append({
            'paths': ['/.uuid/1111-2222-3333-4444'],
            'owner': '0xaaa',
            'object': 'container',
            'version': Manifest.CURRENT_VERSION,
            'backends': {'storage': [{
                'type': 'local',
                'location': str(base_dir / 'user-catalog'),
                'manifest-pattern': {
                    'type': 'glob',
                    'path': '/*.{object-type}.yaml',
                }
            }]}
        })
        f.seek(0)
        f.write('signature: |\n  dummy.0xaaa\n---\n')
        f.write(yaml.safe_dump(documents[1]))

    # move user manifest out of the default path, so the bridge would be the only way to access it
    os.rename(base_dir / 'users/Other.user.yaml', base_dir / 'user-Other.user.yaml')
    cli('bridge', 'create', '--path', '/users/other',
                            '--path', '/people/other',
                            '--target-user-location',
                            'file://%s' % (base_dir / 'user-Other.user.yaml'),
                            'br-other')
    # "publish" the bridge
    os.rename(base_dir / 'bridges/br-other.bridge.yaml',
              base_dir / 'user-catalog/br-other.bridge.yaml')
    control_client.expect('paths', {})
    control_client.expect('mount')

    cli('container', 'mount', '--no-import-users', 'wildland::*:')

    command = control_client.calls['mount']['items']
    assert command[0]['storage']['owner'] == '0xbbb'
    assert '/.users/0xbbb:' in command[0]['paths']
    assert '/users/other:' in command[0]['paths']
    assert '/people/other:' in command[0]['paths']

    control_client.calls = {}

    # mounting bridge specifically should work too
    cli('container', 'mount', '--no-import-users', 'wildland::/users/other:')

    command = control_client.calls['mount']['items']
    assert command[0]['storage']['owner'] == '0xbbb'
    assert command[0]['storage']['type'] == 'static'
    assert '/.users/0xbbb:' in command[0]['paths']


def test_container_mount_store_trusted_owner(cli, control_client):
    control_client.expect('status', {})

    cli('user', 'create', 'User', '--key', '0xaaa')
    cli('container', 'create', 'Container', '--path', '/PATH')
    cli('storage', 'create', 'local', 'Storage', '--location', '/PATH',
        '--container', 'Container', '--trusted')

    control_client.expect('paths', {})
    control_client.expect('mount')

    cli('container', 'mount', 'Container')

    command = control_client.calls['mount']['items']
    assert command[0]['extra']['trusted_owner'] == '0xaaa'


def test_container_mount_glob(cli, base_dir, control_client):
    # The glob pattern will be normally expanded by shell,
    # but this feature is also used with default_containers.
    control_client.expect('status', {})

    cli('user', 'create', 'User', '--key', '0xaaa')
    cli('container', 'create', 'Container1', '--path', '/PATH1', '--no-encrypt-manifest')
    cli('container', 'create', 'Container2', '--path', '/PATH2', '--no-encrypt-manifest')
    cli('storage', 'create', 'local', 'Storage', '--location', '/PATH',
        '--container', 'Container1')
    cli('storage', 'create', 'local', 'Storage', '--location', '/PATH',
        '--container', 'Container2')

    control_client.expect('paths', {})
    control_client.expect('mount')

    cli('container', 'mount', base_dir / 'containers' / '*.yaml')

    command = control_client.calls['mount']['items']

    with open(base_dir / 'containers/Container1.container.yaml') as f:
        documents_container1 = list(load_yaml_all(f))

    with open(base_dir / 'containers/Container2.container.yaml') as f:
        documents_container2 = list(load_yaml_all(f))

    uuid_path1 = documents_container1[1]['paths'][0]
    uuid1 = get_container_uuid_from_uuid_path(uuid_path1)
    assert documents_container1[1]['paths'][1] == '/PATH1'

    uuid_path2 = documents_container2[1]['paths'][0]
    uuid2 = get_container_uuid_from_uuid_path(uuid_path2)
    assert documents_container2[1]['paths'][1] == '/PATH2'

    backend_id1 = documents_container1[1]['backends']['storage'][0]['backend-id']
    backend_id2 = documents_container2[1]['backends']['storage'][0]['backend-id']

    assert len(command) == 4
    paths_backend1 = [
        f'/.backends/{uuid1}/{backend_id1}',
        f'/.users/0xaaa:/.backends/{uuid1}/{backend_id1}',
        f'/.users/0xaaa:/.uuid/{uuid1}',
        '/.users/0xaaa:/PATH1',
        f'/.uuid/{uuid1}',
        '/PATH1'
    ]
    assert sorted(command[0]['paths']) == paths_backend1

    paths_backend2 = [
        f'/.backends/{uuid2}/{backend_id2}',
        f'/.users/0xaaa:/.backends/{uuid2}/{backend_id2}',
        f'/.users/0xaaa:/.uuid/{uuid2}',
        '/.users/0xaaa:/PATH2',
        f'/.uuid/{uuid2}',
        '/PATH2'
    ]
    assert sorted(command[1]['paths']) == paths_backend2

    pseudomanifest_backend_paths = \
        paths_backend1[:1] + \
        [f'/.users/0xaaa:/.backends/{uuid1}/{backend_id1}-pseudomanifest'] \
        + paths_backend1[2:]
    pseudomanifest_backend_paths = \
        [path + '/.manifest.wildland.yaml' for path in pseudomanifest_backend_paths]

    assert sorted(command[2]['paths']) == pseudomanifest_backend_paths

    pseudomanifest_backend_paths_2 = \
        paths_backend2[:1] + \
        [f'/.users/0xaaa:/.backends/{uuid2}/{backend_id2}-pseudomanifest'] \
        + paths_backend2[2:]
    pseudomanifest_backend_paths_2 = \
        [path + '/.manifest.wildland.yaml' for path in pseudomanifest_backend_paths_2]

    assert sorted(command[3]['paths']) == pseudomanifest_backend_paths_2


def test_container_umount_undo_save_by_container_name(cli, base_dir, control_client):
    control_client.expect('status', {})

    cli('user', 'create', 'User', '--key', '0xaaa')
    cli('container', 'create', 'Container', '--path', '/PATH', '--no-encrypt-manifest')
    cli('storage', 'create', 'local', 'Storage', '--location', '/PATH',
        '--container', 'Container')

    control_client.expect('paths', {})
    control_client.expect('mount')

    cli('container', 'mount', '--save', 'Container')

    with open(base_dir / 'config.yaml') as f:
        config = load_yaml(f)
    assert config['default-containers'] == ['Container']

    # Will not add the same container twice

    cli('container', 'mount', '--save', 'Container')

    with open(base_dir / 'config.yaml') as f:
        config = load_yaml(f)
    assert config['default-containers'] == ['Container']

    # Get UUID and backend ID

    with open(base_dir / 'containers/Container.container.yaml') as f:
        documents = list(load_yaml_all(f))

    uuid_path = documents[1]['paths'][0]
    uuid = get_container_uuid_from_uuid_path(uuid_path)
    backend_id = documents[1]['backends']['storage'][0]['backend-id']

    control_client.expect('paths', {
        f'/.users/0xaaa:/.uuid/{uuid}': [101],
        f'/.users/0xaaa:/.backends/{uuid}/{backend_id}': [102],
        f'/.uuid/{uuid}': [103],
        f'/.backends/{uuid}/{backend_id}': [104],
        '/PATH': [105],
    })
    control_client.expect('unmount')
    control_client.expect('info', {
        '105': {
            'paths': ['/PATH'],
            'type': 'local',
            'extra': {},
        }
    })

    cli('container', 'umount', '--undo-save', 'Container')

    with open(base_dir / 'config.yaml') as f:
        config = load_yaml(f)
    assert config['default-containers'] == []

    assert control_client.calls['unmount']['storage_id'] == 102


def test_container_umount_undo_save_by_container_names(cli, base_dir, control_client):
    control_client.expect('status', {})

    cli('user', 'create', 'User', '--key', '0xaaa')
    container_names = []
    number_of_containers = 10

    for i in range(number_of_containers):
        container_name = f'Container{i}'
        container_names.append(container_name)
        cli('container', 'create', container_name, '--path', f'/PATH{i}', '--no-encrypt-manifest')
        cli('storage', 'create', 'local', 'Storage', '--location', f'/PATH{i}',
            '--container', container_name)

    control_client.expect('paths', {})
    control_client.expect('mount')

    cli('container', 'mount', '--save', *container_names)

    with open(base_dir / 'config.yaml') as f:
        config = load_yaml(f)
    assert config['default-containers'] == container_names

    # Get UUID and backend ID

    paths_dict: dict[str, list[int]] = {}
    info_dict: dict[str, dict] = {}
    storage_id = 101

    for i in range(number_of_containers):
        with open(base_dir / f'containers/Container{i}.container.yaml') as f:
            documents = list(load_yaml_all(f))

        uuid_path = documents[1]['paths'][0]
        uuid = get_container_uuid_from_uuid_path(uuid_path)
        backend_id = documents[1]['backends']['storage'][0]['backend-id']
        paths_dict |= {
            f'/.users/0xaaa:/.uuid/{uuid}': [storage_id],
            f'/.users/0xaaa:/.backends/{uuid}/{backend_id}': [storage_id + 1],
            f'/.uuid/{uuid}': [storage_id + 2],
            f'/.backends/{uuid}/{backend_id}': [storage_id + 3],
            f'/PATH{i}': [storage_id + 4],
        }
        info_dict |= {
            str(storage_id + 4): {
                'paths': [f'/PATH{i}'],
                'type': 'local',
                'extra': {},
            }
        }
        storage_id += 5

    control_client.expect('paths', paths_dict)
    control_client.expect('unmount')
    control_client.expect('info', info_dict)

    cli('container', 'umount', '--undo-save', *container_names)

    with open(base_dir / 'config.yaml') as f:
        config = load_yaml(f)
    assert config['default-containers'] == []

    assert control_client.calls['unmount']['storage_id'] == 102 + (number_of_containers - 1) * 5


def test_container_umount_undo_save_by_container_mountpath(cli):
    cli('user', 'create', 'User')
    cli('start')

    with pytest.raises(UsageError, match='Specify either --undo-save or --path'):
        cli('container', 'umount', '--undo-save', '--path', './some/container_mountdir')


def test_container_umount_save_non_existing(cli, base_dir, control_client):
    control_client.expect('status', {})

    cli('user', 'create', 'User', '--key', '0xaaa')
    cli('container', 'create', 'Container', '--path', '/PATH', '--no-encrypt-manifest')
    cli('storage', 'create', 'local', 'Storage', '--location', '/PATH',
        '--container', 'Container')

    with open(base_dir / 'config.yaml', 'a') as config:
        config.write('default-containers:\n')
        config.write('- non-existing-container-name\n')
        config.write('- /non/existing/container/path\n')

    container_names = (
        ('non-existing-container-name', ['/non/existing/container/path']),
        ('/non/existing/container/path', [])
    )

    for c in container_names:
        expected_errmsg = 'Failed to load some container manifests:\n' \
                          f'No container found matching pattern: {c[0]}'
        with pytest.raises(WildlandError, match=expected_errmsg):
            cli('container', 'umount', '--undo-save', c[0])

        with open(base_dir / 'config.yaml') as f:
            config_yaml = load_yaml(f)
        assert config_yaml['default-containers'] == c[1]


def test_container_mount_inline_storage(cli, base_dir, control_client):
    control_client.expect('status', {})

    cli('user', 'create', 'User', '--key', '0xaaa')
    cli('container', 'create', 'Container', '--path', '/PATH', '--no-encrypt-manifest')
    cli('storage', 'create', 'local', 'Storage', '--location', '/STORAGE',
        '--container', 'Container', '--inline')

    with open(base_dir / 'containers/Container.container.yaml') as f:
        documents = list(load_yaml_all(f))

    uuid_path = documents[1]['paths'][0]
    uuid = get_container_uuid_from_uuid_path(uuid_path)
    backend_id = documents[1]['backends']['storage'][0]['backend-id']

    control_client.expect('paths', {})
    control_client.expect('mount')

    cli('container', 'mount', 'Container')

    command = control_client.calls['mount']['items']
    assert sorted(command[0]['paths']) == [
        f'/.backends/{uuid}/{backend_id}',
        f'/.users/0xaaa:/.backends/{uuid}/{backend_id}',
        f'/.users/0xaaa:/.uuid/{uuid}',
        '/.users/0xaaa:/PATH',
        f'/.uuid/{uuid}',
        '/PATH',
    ]


def test_container_mount_check_trusted_owner(cli, base_dir, control_client):
    control_client.expect('status', {})

    cli('user', 'create', 'User', '--key', '0xaaa')
    cli('container', 'create', 'Container', '--path', '/PATH')
    cli('storage', 'create', 'local', 'Storage', '--location', '/PATH',
        '--container', 'Container')

    manifest_path = base_dir / 'wildland/trusted/Container.container.yaml'

    # Write an unsigned container manifest to wildland/trusted/

    content = (base_dir / 'containers/Container.container.yaml').read_text()
    content = content[content.index('---'):]
    os.mkdir(base_dir / 'wildland/trusted')
    with open(manifest_path, 'w') as f:
        f.write(content)

    # Prepare data in .control

    def make_info(trusted_owner):
        return {
            '1': {
                'paths': ['/PATH'],
                'type': 'local',
                'extra': {'trusted_owner': trusted_owner}
            }
        }

    control_client.expect('paths', {'/trusted': [1]})
    control_client.expect('mount')

    # Should not mount if the storage is not trusted

    control_client.expect('info', make_info(None))
    with pytest.raises(WildlandError, match='Signature expected'):
        cli('container', 'mount', manifest_path)

    # Should not mount if the owner is different

    control_client.expect('info', make_info('0xbbb'))
    with pytest.raises(WildlandError, match='Wrong owner for manifest without signature'):
        cli('container', 'mount', manifest_path)

    # Should mount if the storage is trusted and with right owner

    control_client.expect('info', make_info('0xaaa'))
    cli('container', 'mount', manifest_path)


def test_container_mount_no_subcontainers(cli, base_dir, control_client):
    control_client.expect('status', {})

    cli('user', 'create', 'User', '--key', '0xaaa')
    cli('container', 'create', 'Container', '--path', '/PATH', '--no-encrypt-manifest')
    cli('storage', 'create', 'local', 'Storage', '--location', '/PATH',
        '--container', 'Container')

    with open(base_dir / 'containers/Container.container.yaml') as f:
        documents = list(load_yaml_all(f))

    uuid_path = documents[1]['paths'][0]
    uuid = get_container_uuid_from_uuid_path(uuid_path)
    backend_id = documents[1]['backends']['storage'][0]['backend-id']

    control_client.expect('paths', {})
    control_client.expect('mount')

    cli('container', 'mount', '--without-subcontainers', 'Container')

    command = control_client.calls['mount']['items']
    assert command[0]['storage']['owner'] == '0xaaa'
    assert sorted(command[0]['paths']) == [
        f'/.backends/{uuid}/{backend_id}',
        f'/.users/0xaaa:/.backends/{uuid}/{backend_id}',
        f'/.users/0xaaa:/.uuid/{uuid}',
        '/.users/0xaaa:/PATH',
        f'/.uuid/{uuid}',
        '/PATH',
    ]


def test_container_mount_subcontainers(cli, base_dir, control_client, tmp_path):
    control_client.expect('status', {})

    cli('user', 'create', 'User', '--key', '0xaaa')
    cli('container', 'create', 'Container', '--path', '/PATH', '--no-encrypt-manifest')

    uuid2 = '0000-1111-2222-3333-4444'
    backend_id = '5555-6666-7777-8888-9999'

    cli('storage', 'create', 'local', 'Storage', '--location', os.fspath(tmp_path),
        '--container', 'Container', '--subcontainer-manifest', '/subcontainer.yaml')

    with open(base_dir / 'containers/Container.container.yaml') as f:
        documents = list(load_yaml_all(f))

    uuid_path1 = documents[1]['paths'][0]
    uuid1 = get_container_uuid_from_uuid_path(uuid_path1)
    backend_id1 = documents[1]['backends']['storage'][0]['backend-id']

    with open(tmp_path / 'subcontainer.yaml', 'w') as f:
        f.write(f"""signature: |
  dummy.0xaaa
---
owner: '0xaaa'
paths:
 - /.uuid/{uuid2}
 - /subcontainer
object: container
backends:
  storage:
    - type: delegate
      backend-id: {backend_id}
      reference-container: 'wildland:@default:/.uuid/{uuid1}:'
      subdirectory: '/subdir'
    """)

    control_client.expect('paths', {})
    control_client.expect('mount')

    cli('container', 'mount', '--with-subcontainers', 'Container')

    command = control_client.calls['mount']['items']
    assert len(command) == 4
    assert command[0]['storage']['owner'] == '0xaaa'
    paths_backend1 = [
        f'/.backends/{uuid1}/{backend_id1}',
        f'/.users/0xaaa:/.backends/{uuid1}/{backend_id1}',
        f'/.users/0xaaa:/.uuid/{uuid1}',
        '/.users/0xaaa:/PATH',
        f'/.uuid/{uuid1}',
        '/PATH',
    ]
    assert sorted(command[0]['paths']) == paths_backend1

    assert command[1]['storage']['owner'] == '0xaaa'
    assert command[1]['storage']['type'] == 'delegate'
    assert command[1]['storage']['container-path'] == f'/.uuid/{uuid2}'
    assert command[1]['storage']['reference-container'] == f'wildland:@default:/.uuid/{uuid1}:'
    assert command[1]['storage']['subdirectory'] == '/subdir'
    assert command[1]['storage']['storage'] == command[0]['storage']

    paths_backend2 = [
        f'/.backends/{uuid2}/{backend_id}',
        f'/.users/0xaaa:/.backends/{uuid2}/{backend_id}',
        f'/.users/0xaaa:/.uuid/{uuid2}',
        '/.users/0xaaa:/subcontainer',
        f'/.uuid/{uuid2}',
        '/subcontainer',
    ]
    assert sorted(command[1]['paths']) == paths_backend2

    pseudomanifest_backend_paths = \
        paths_backend1[:1] + \
        [f'/.users/0xaaa:/.backends/{uuid1}/{backend_id1}-pseudomanifest'] \
        + paths_backend1[2:]
    pseudomanifest_backend_paths = \
        [path + '/.manifest.wildland.yaml' for path in pseudomanifest_backend_paths]

    assert sorted(command[2]['paths']) == pseudomanifest_backend_paths

    assert command[2]['storage']['owner'] == '0xaaa'
    assert command[2]['storage']['type'] == 'pseudomanifest'

    pseudomanifest_backend_paths_2 = \
        paths_backend2[:1] + \
        [f'/.users/0xaaa:/.backends/{uuid2}/{backend_id}-pseudomanifest'] + \
        paths_backend2[2:]
    pseudomanifest_backend_paths_2 = \
        [path + '/.manifest.wildland.yaml' for path in pseudomanifest_backend_paths_2]

    assert sorted(command[3]['paths']) == pseudomanifest_backend_paths_2

    assert command[3]['storage']['owner'] == '0xaaa'
    assert command[3]['storage']['type'] == 'pseudomanifest'


def test_container_mount_errors(cli, base_dir, control_client, tmp_path):
    control_client.expect('status', {})

    cli('user', 'create', 'User', '--key', '0xaaa')
    cli('container', 'create', 'Container', '--path', '/PATH')
    cli('storage', 'create', 'local', 'Storage', '--location', os.fspath(tmp_path),
        '--container', 'Container')
    path2 = '/.uuid/0000-1111-2222-3333-4444'
    # put the correct one last, to check if mount errors do not interrupt mount
    with open(tmp_path / 'container-99.container.yaml', 'w') as f:
        f.write(f"""signature: |
  dummy.0xaaa
---
owner: '0xaaa'
paths:
 - {path2}
 - /container-99
object: container
backends:
  storage:
    - type: delegate
      backend-id: 0000-1111-2222-3333-4444
      reference-container: 'file://{base_dir / 'containers/Container.container.yaml'}'
      subdirectory: '/subdir1'
""")

    subpath = tmp_path / 'container-2.container.yaml'
    shutil.copyfile(tmp_path / 'container-99.container.yaml', subpath)
    modify_file(subpath, 'container-99', 'container-2')
    modify_file(subpath, 'subdir1', 'subdir2')
    # corrupt signature so this one won't load
    modify_file(subpath, 'dummy.0xaaa', 'dummy.0xZZZ')

    subpath = tmp_path / 'container-3.container.yaml'
    shutil.copyfile(tmp_path / 'container-99.container.yaml', subpath)
    modify_file(subpath, 'container-99', 'container-3')
    modify_file(subpath, 'subdir1', 'subdir3')
    # corrupt storage, so it will load but will fail to mount
    modify_file(subpath, 'Container.container', 'NoSuchContainer')

    control_client.expect('paths', {})
    control_client.expect('mount')

    # TODO: cli_fail doesn't capture stderr now...
    with pytest.raises(WildlandError, match='Failed to load some container manifests'):
        cli('container', 'mount', tmp_path / 'container-*.container.yaml', capture=True)

    # the other container should still be mounted
    command = control_client.calls['mount']['items']
    assert len(command) == 2

    assert command[0]['storage']['owner'] == '0xaaa'
    assert command[0]['storage']['type'] == 'delegate'

    assert command[1]['storage']['owner'] == '0xaaa'
    assert command[1]['storage']['type'] == 'pseudomanifest'

    paths = [
        '/.users/0xaaa:/.backends/0000-1111-2222-3333-4444/0000-1111-2222-3333-4444',
        '/.backends/0000-1111-2222-3333-4444/0000-1111-2222-3333-4444',
        '/.users/0xaaa:/.uuid/0000-1111-2222-3333-4444',
        '/.uuid/0000-1111-2222-3333-4444',
        '/.users/0xaaa:/container-99',
        '/container-99'
    ]

    assert command[0]['paths'] == paths

    paths[0] = paths[0] + "-pseudomanifest"
    pseudomanifest_paths = \
        [path + '/.manifest.wildland.yaml' for path in paths]
    assert command[1]['paths'] == pseudomanifest_paths


def test_container_mount_only_subcontainers(cli, base_dir, control_client, tmp_path):
    control_client.expect('status', {})

    cli('user', 'create', 'User', '--key', '0xaaa')
    cli('container', 'create', 'Container', '--path', '/PATH')

    uuid2 = '0000-1111-2222-3333-4444'
    backend_id = '5555-6666-7777-8888-9999'

    with open(base_dir / 'containers/Container.container.yaml') as f:
        container_data = f.read().split('\n', 4)[-1]
        uuid1 = re.search(r'/.uuid/(.+?)\\n', container_data).group(1)

    with open(tmp_path / 'subcontainer.yaml', 'w') as f:
        f.write(f"""signature: |
  dummy.0xaaa
---
owner: '0xaaa'
paths:
 - /.uuid/{uuid2}
 - /subcontainer
object: container
backends:
  storage:
    - type: delegate
      backend-id: {backend_id}
      reference-container: 'wildland:@default:/.uuid/{uuid1}:'
      subdirectory: '/subdir'
""")
    cli('storage', 'create', 'local', 'Storage', '--location', os.fspath(tmp_path),
        '--container', 'Container', '--subcontainer-manifest', '/subcontainer.yaml')

    control_client.expect('paths', {})
    control_client.expect('mount')

    cli('container', 'mount', '--only-subcontainers', 'Container')

    command = control_client.calls['mount']['items']
    assert len(command) == 2
    assert command[0]['storage']['owner'] == '0xaaa'
    assert command[0]['storage']['type'] == 'delegate'
    assert command[0]['storage']['container-path'] == f'/.uuid/{uuid2}'
    assert command[0]['storage']['reference-container'] == f'wildland:@default:/.uuid/{uuid1}:'
    assert command[0]['storage']['subdirectory'] == '/subdir'
    assert command[0]['storage']['storage']['type'] == 'local'
    assert command[0]['storage']['storage']['location'] == os.fspath(tmp_path)
    backend_paths = [
        f'/.backends/{uuid2}/{backend_id}',
        f'/.users/0xaaa:/.backends/{uuid2}/{backend_id}',
        f'/.users/0xaaa:/.uuid/{uuid2}',
        '/.users/0xaaa:/subcontainer',
        f'/.uuid/{uuid2}',
        '/subcontainer',
    ]
    assert sorted(command[0]['paths']) == backend_paths

    assert command[1]['storage']['owner'] == '0xaaa'
    assert command[1]['storage']['type'] == 'pseudomanifest'

    pseudomanifest_backend_paths = backend_paths[:1] + \
        [f'/.users/0xaaa:/.backends/{uuid2}/{backend_id}-pseudomanifest'] + \
        backend_paths[2:]
    pseudomanifest_backend_paths = \
        [path + '/.manifest.wildland.yaml' for path in pseudomanifest_backend_paths]

    assert sorted(command[1]['paths']) == pseudomanifest_backend_paths


def test_container_mount_local_subcontainers_trusted(cli, control_client, tmp_path, base_dir):
    control_client.expect('status', {})

    cli('user', 'create', 'User', '--key', '0xaaa')
    cli('container', 'create', 'Container', '--path', '/PATH')

    uuid = '0000-1111-2222-3333-4444'
    backend_id = '5555-6666-7777-8888-9999'
    with open(tmp_path / 'subcontainer.yaml', 'w') as f:
        f.write(f"""---
owner: '0xaaa'
paths:
 - /.uuid/{uuid}
 - /subcontainer
object: container
backends:
  storage:
    - type: delegate
      backend-id: {backend_id}
      reference-container: 'file://{base_dir / 'containers/Container.container.yaml'}'
      subdirectory: '/subdir'
""")
    cli('storage', 'create', 'local', 'Storage', '--location', os.fspath(tmp_path),
        '--container', 'Container', '--trusted', '--subcontainer-manifest', '/subcontainer.yaml')

    control_client.expect('paths', {})
    control_client.expect('mount')

    cli('container', 'mount', '--only-subcontainers', 'Container')

    command = control_client.calls['mount']['items']
    assert len(command) == 2
    assert command[0]['storage']['owner'] == '0xaaa'
    assert command[0]['storage']['type'] == 'delegate'
    backend_paths = [
        f'/.backends/{uuid}/{backend_id}',
        f'/.users/0xaaa:/.backends/{uuid}/{backend_id}',
        f'/.users/0xaaa:/.uuid/{uuid}',
        '/.users/0xaaa:/subcontainer',
        f'/.uuid/{uuid}',
        '/subcontainer',
    ]
    assert sorted(command[0]['paths']) == backend_paths

    assert command[1]['storage']['owner'] == '0xaaa'
    assert command[1]['storage']['type'] == 'pseudomanifest'

    pseudomanifest_backend_paths = backend_paths[:1] + \
        [f'/.users/0xaaa:/.backends/{uuid}/{backend_id}-pseudomanifest'] + \
        backend_paths[2:]
    pseudomanifest_backend_paths = \
        [path + '/.manifest.wildland.yaml' for path in pseudomanifest_backend_paths]

    assert sorted(command[1]['paths']) == pseudomanifest_backend_paths



def test_container_mount_container_without_storage(cli, control_client):
    control_client.expect('status', {})
    cli('user', 'create', 'User', '--key', '0xaaa')
    cli('container', 'create', 'Container', '--path', '/PATH')

    with pytest.raises(WildlandError, match='No valid storages found'):
        cli('container', 'mount', 'Container')


def test_container_unmount(cli, base_dir, control_client):
    control_client.expect('status', {})
    cli('user', 'create', 'User', '--key', '0xaaa')
    cli('container', 'create', 'Container', '--path', '/PATH', '--no-encrypt-manifest')
    cli('storage', 'create', 'local', 'Storage', '--location', '/PATH',
        '--container', 'Container')

    with open(base_dir / 'containers/Container.container.yaml') as f:
        documents = list(load_yaml_all(f))

    uuid_path = documents[1]['paths'][0]
    uuid = get_container_uuid_from_uuid_path(uuid_path)
    backend_id = documents[1]['backends']['storage'][0]['backend-id']

    control_client.expect('paths', {
        f'/.users/0xaaa:/.uuid/{uuid}': [101],
        f'/.users/0xaaa:/.backends/{uuid}/{backend_id}': [102],
        f'/.uuid/{uuid}': [103],
        f'/.backends/{uuid}/{backend_id}': [104],
        '/PATH': [105],
    })
    control_client.expect('unmount')
    cli('container', 'unmount', 'Container', '--without-subcontainers')

    # /.users/{owner}:/.backends/{cont_uuid}/{backend_uuid} is always the primary path
    assert control_client.calls['unmount']['storage_id'] == 102


def test_container_other_signer(cli, base_dir):
    cli('user', 'create', 'User', '--key', '0xaaa', '--add-pubkey', 'key.0xbbb')
    cli('user', 'create', 'User2', '--key', '0xbbb')

    cli('container', 'create', 'Container', '--path', '/PATH', '--owner', 'User2')

    modify_file(base_dir / 'containers/Container.container.yaml',
                "owner: '0xbbb'", "owner: '0xaaa'")

    cli('storage', 'create', 'local', 'Storage', '--location', '/PATH',
        '--container', 'Container')


def test_container_unmount_by_path(cli, control_client, base_dir):
    control_client.expect('paths', {
        '/PATH': [101],
        '/PATH2': [102],
    })

    control_client.expect('info', {
        '101': {
            'paths': ['/PATH', '/.users/0xaaa:/PATH'],
            'type': 'local',
            'extra': {},
        },
        '102': {
            'paths': ['/PATH2', '/.users/0xaaa:/PATH2'],
            'type': 'local',
            'extra': {},
        },
    })
    control_client.expect('unmount')
    control_client.expect('status', {})
    cli('container', 'unmount', '--path', '/PATH2', '--without-subcontainers')
    cli('container', 'unmount', '--path', 'PATH2', '--without-subcontainers')
    cli('container', 'unmount', '--path', str(base_dir / 'wildland/PATH2'),
        '--without-subcontainers')

    assert control_client.calls['unmount']['storage_id'] == 102


def test_container_create_missing_params(cli):
    cli('user', 'create', 'User', '--key', '0xaaa')

    with pytest.raises(CliError, match='--category option requires --title'
                                       ' or container name'):
        cli('container', 'create', '--path', '/PATH',
            '--category', '/c1/c2', '--category', '/c3')


def test_container_extended_paths(cli, control_client, base_dir):
    control_client.expect('status', {})

    cli('user', 'create', 'User', '--key', '0xaaa')
    cli('container', 'create', 'Container', '--path', '/PATH', '--title', 'title',
        '--category', '/c1/c2', '--category', '/c3', '--no-encrypt-manifest')
    cli('storage', 'create', 'local', 'Storage', '--location', '/PATH',
        '--container', 'Container')

    with open(base_dir / 'containers/Container.container.yaml') as f:
        documents = list(load_yaml_all(f))

    uuid_path = documents[1]['paths'][0]
    uuid = get_container_uuid_from_uuid_path(uuid_path)
    backend_id = documents[1]['backends']['storage'][0]['backend-id']

    control_client.expect('paths', {})
    control_client.expect('mount')

    cli('container', 'mount', 'Container')

    command = control_client.calls['mount']['items']
    assert command[0]['storage']['owner'] == '0xaaa'

    assert sorted(command[0]['paths']) == sorted([
        f'/.backends/{uuid}/{backend_id}',
        f'/.users/0xaaa:/.backends/{uuid}/{backend_id}',
        f'/.users/0xaaa:/.uuid/{uuid}',
        '/.users/0xaaa:/PATH',
        '/.users/0xaaa:/c1/c2/@c3/title',
        '/.users/0xaaa:/c1/c2/title',
        '/.users/0xaaa:/c3/@c1/c2/title',
        '/.users/0xaaa:/c3/title',
        f'/.uuid/{uuid}',
        '/PATH',
        '/c1/c2/@c3/title',
        '/c1/c2/title',
        '/c3/@c1/c2/title',
        '/c3/title'
    ])

    modify_file(base_dir / 'config.yaml', "'@default': '0xaaa'", '')

    # The command should not contain the default path.
    cli('container', 'mount', 'Container')

    command = control_client.calls['mount']['items']
    assert command[0]['storage']['owner'] == '0xaaa'
    assert sorted(command[0]['paths']) == [
        f'/.users/0xaaa:/.backends/{uuid}/{backend_id}',
        f'/.users/0xaaa:/.uuid/{uuid}',
        '/.users/0xaaa:/PATH',
        '/.users/0xaaa:/c1/c2/@c3/title',
        '/.users/0xaaa:/c1/c2/title',
        '/.users/0xaaa:/c3/@c1/c2/title',
        '/.users/0xaaa:/c3/title',
    ]
    assert command[0]['extra']['trusted_owner'] is None


def test_container_wrong_signer(cli, base_dir):
    cli('user', 'create', 'User', '--key', '0xaaa')
    cli('user', 'create', 'User2', '--key', '0xbbb')

    cli('container', 'create', 'Container', '--path', '/PATH', '--owner', 'User2')

    modify_file(base_dir / 'containers/Container.container.yaml',
                "owner: '0xbbb'", "owner: '0xaaa'")

    with pytest.raises(ManifestError, match='Manifest owner does not have access to signing key'):
        cli('storage', 'create', 'local', 'Storage', '--location', '/PATH',
            '--container', 'Container')


def test_modify_no_arguments(cli, cli_fail):
    cli('user', 'create', 'User', '--key', '0xaaa')
    cli('user', 'create', 'User', '--key', '0xaaa')
    cli('container', 'create', 'Container', '--path', '/PATH')
    cli('storage', 'create', 'local', 'Storage', '--location', '/PATH',
        '--container', 'Container', '--no-inline')

    cli_fail('user', 'modify', 'User')
    cli_fail('container', 'modify', 'Container')
    cli_fail('storage', 'modify', 'Storage')


# Status


def test_status(cli, control_client):
    control_client.expect('status', {})
    control_client.expect('info', {
        '1': {
            'paths': ['/path1', '/path1.1'],
            'type': 'local',
            'extra': {},
        },
        '2': {
            'paths': ['/path2', '/path2.1'],
            'type': 's3',
            'extra': {},
        },
    })

    result = cli('status', capture=True)
    out_lines = result.splitlines()
    assert '/path1' in out_lines
    assert '  storage: local' in out_lines
    assert '/path2' in out_lines
    assert '  storage: s3' in out_lines


def test_status_all_paths(cli, control_client):
    control_client.expect('status', {})
    control_client.expect('info', {
        '1': {
            'paths': ['/path1', '/path1.1'],
            'type': 'local',
            'extra': {},
        },
        '2': {
            'paths': ['/path2', '/path2.1'],
            'type': 's3',
            'extra': {},
        },
    })

    result = cli('status', '--all-paths', capture=True)
    out_lines = result.splitlines()
    assert '/path1' in out_lines
    assert '  storage: local' in out_lines
    assert '    /path1' in out_lines
    assert '    /path1.1' in out_lines
    assert '/path2' in out_lines
    assert '  storage: s3' in out_lines
    assert '    /path2' in out_lines
    assert '    /path2.1' in out_lines


def test_status_secondary_storage(cli, control_client):

    def _create_params(paths, storage_type, is_primary, is_hidden):
        return {
            'paths': paths,
            'type': storage_type,
            'extra': {
                'primary': is_primary,
                'title': 'mytitle',
                'categories': [
                    '/random01',
                    '/random02'
                ],
                'hidden': is_hidden
            }
        }

    control_client.expect('status', {})
    control_client.expect('info', {
        '1': _create_params(['/path1', '/path1.1', '/path1.2'], 'local', True, False),
        '2': _create_params(['/path2', '/path2.1'], 'local', False, False),
        '3': _create_params(['/path1-pseudomanifest', '/path1.1', '/path1.2'], 'static', True,
                            True),
        '4': _create_params(['/path2-pseudomanifest', '/path2.1'], 'static', False, True)
    })

    result = cli('status', capture=True)
    assert result.startswith("""Mounted containers:

/path1
  storage: local
  paths:
    /path1
    /path1.1
    /path1.2
  categories:
    /random01
    /random02
  title:
    mytitle
/path2
  storage: local

""")

    result = cli('status', '--with-pseudomanifests', capture=True)
    assert result.startswith("""Mounted containers:

/path1
  storage: local
  paths:
    /path1
    /path1.1
    /path1.2
  categories:
    /random01
    /random02
  title:
    mytitle
/path2
  storage: local
/path1-pseudomanifest
  storage: static
/path2-pseudomanifest
  storage: static

""")

    result = cli('status', '--with-pseudomanifests', '--all-paths', capture=True)
    assert result.startswith("""Mounted containers:

/path1
  storage: local
  all paths:
    /path1
    /path1.1
    /path1.2
/path2
  storage: local
  all paths:
    /path2
    /path2.1
/path1-pseudomanifest
  storage: static
  all paths:
    /path1-pseudomanifest
    /path1.1
    /path1.2
/path2-pseudomanifest
  storage: static
  all paths:
    /path2-pseudomanifest
    /path2.1

""")


# pylint: disable=unused-argument
def test_status_sync(base_dir, sync, cli):
    base_data_dir = base_dir / 'wldata'
    storage1_data = base_data_dir / 'storage1'
    storage2_data = base_data_dir / 'storage2'

    os.mkdir(base_data_dir)
    os.mkdir(storage1_data)
    os.mkdir(storage2_data)

    result = cli('status', capture=True)
    assert 'No sync jobs running' in result

    cli('user', 'create', 'User')
    cli('container', 'create', '--owner', 'User', '--path', '/cont', 'Cont')
    cli('storage', 'create', 'local', '--container', 'Cont', '--location', storage1_data)
    cli('storage', 'create', 'local-cached', '--container', 'Cont', '--location', storage2_data)
    cli('start', '--skip-forest-mount')
    cli('container', 'sync', '--target-storage', 'local-cached', 'Cont')
    time.sleep(1)
    result = cli('status', capture=True)
    pattern = r"^Cont SYNCED 'local'.*? <-> 'local-cached'.*?$"
    assert len(re.findall(pattern, result, re.MULTILINE)) == 1
    cli('container', 'stop-sync', 'Cont')

    # conflict
    with open(storage1_data / 'x', 'w') as f:
        f.write('a')
    with open(storage2_data / 'x', 'w') as f:
        f.write('b')
    cli('container', 'sync', '--target-storage', 'local-cached', 'Cont')
    time.sleep(1)
    result = cli('status', capture=True)
    pattern = r"^   Conflict detected on x in storages .+? and .+?$"
    assert len(re.findall(pattern, result, re.MULTILINE)) == 1


# Bridge


def test_bridge_create(cli, base_dir):
    cli('user', 'create', 'User', '--key', '0xaaa')
    cli('user', 'create', 'RefUser', '--key', '0xbbb', '--path', '/OriginalPath')

    cli('bridge', 'create', 'Bridge',
        '--target-user', 'RefUser',
        '--target-user-location', 'https://example.com/RefUser.yaml',
        '--path', '/ModifiedPath')

    data = (base_dir / 'bridges/Bridge.bridge.yaml').read_text()
    assert 'user: https://example.com/RefUser.yaml' in data
    assert 'pubkey: key.0xbbb' in data
    assert '- /ModifiedPath' in data
    assert '- /OriginalPath' not in data

    cli('user', 'create', 'ThirdUser', '--key', '0xccc', '--path', '/Third')
    cli('bridge', 'create',
        '--target-user', 'ThirdUser')

    data = (base_dir / 'bridges/Third.bridge.yaml').read_text()
    assert f'file://localhost{base_dir / "users/ThirdUser.user.yaml"}' in data
    assert 'pubkey: key.0xccc' in data
    assert '- /Third' in data


# Test the CLI tools directly (cannot easily use above-mentioned methods because of demonization)

def wl_call(base_config_dir, *args, **kwargs):
    subprocess.check_call(['wl', '--base-dir', base_config_dir, *args], **kwargs)


def wl_call_output(base_config_dir, *args, **kwargs):
    return subprocess.check_output(['wl', '--base-dir', base_config_dir, *args], **kwargs)


# container-sync


# pylint: disable=unused-argument
def test_cli_container_sync(base_dir, sync, cli):
    base_data_dir = base_dir / 'wldata'
    storage1_data = base_data_dir / 'storage1'
    storage2_data = base_data_dir / 'storage2'

    os.mkdir(base_data_dir)
    os.mkdir(storage1_data)
    os.mkdir(storage2_data)

    container_name = 'sync'
    cli('user', 'create', 'Alice')
    cli('container', 'create', '--owner', 'Alice', '--path', '/Alice', container_name)
    cli('storage', 'create', 'local', '--container', container_name, '--location', storage1_data)
    cli('storage', 'create', 'local-cached', '--container', container_name,
        '--location', storage2_data)
    cli('container', 'sync', '--target-storage', 'local-cached', container_name)

    make_file(storage1_data / 'testfile', 'test data')
    wait_for_file(storage2_data / 'testfile', 'test data')


# pylint: disable=unused-argument
def test_cli_container_sync_oneshot(base_dir, sync, cli):
    base_data_dir = base_dir / 'wldata'
    storage1_data = base_data_dir / 'storage1'
    storage2_data = base_data_dir / 'storage2'

    os.mkdir(base_data_dir)
    os.mkdir(storage1_data)
    os.mkdir(storage2_data)

    container_name = 'sync_oneshot'
    cli('user', 'create', 'Alice')
    cli('container', 'create', '--owner', 'Alice', '--path', '/Alice', container_name)
    cli('storage', 'create', 'local', '--container', container_name, '--location', storage1_data)
    cli('storage', 'create', 'local-cached', '--container', container_name,
        '--location', storage2_data)

    make_file(storage1_data / 'testfile', 'test data')
    cli('container', 'sync', '--target-storage', 'local-cached', '--one-shot', container_name)
    wait_for_file(storage2_data / 'testfile', 'test data')

    make_file(storage1_data / 'testfile2', 'test data2')
    time.sleep(1)
    assert not (storage2_data / 'testfile2').exists()


# pylint: disable=unused-argument
def test_cli_container_sync_oneshot_error(base_dir, sync, cli):
    base_data_dir = base_dir / 'wldata'
    storage1_data = base_data_dir / 'storage1'
    storage2_data = base_data_dir / 'storage2'

    os.mkdir(base_data_dir)
    os.mkdir(storage1_data)

    container_name = 'sync_oneshot_error'
    cli('user', 'create', 'Alice')
    cli('container', 'create', '--owner', 'Alice', '--path', '/Alice', container_name)
    cli('storage', 'create', 'local', '--container', container_name, '--location', storage1_data)
    cli('storage', 'create', 'local-cached', '--container', container_name,
        '--location', storage2_data)

    make_file(storage1_data / 'testfile', 'test data')

    result = cli('container', 'sync', '--target-storage', 'local-cached', '--one-shot',
                 container_name, capture=True)
    assert 'No such file or directory:' in result


# pylint: disable=unused-argument
def test_cli_container_sync_oneshot_nowait(base_dir, sync, cli):
    base_data_dir = base_dir / 'wldata'
    storage1_data = base_data_dir / 'storage1'
    storage2_data = base_data_dir / 'storage2'

    os.mkdir(base_data_dir)
    os.mkdir(storage1_data)
    os.mkdir(storage2_data)

    container_name = 'sync_oneshot_nowait'
    cli('user', 'create', 'Alice')
    cli('container', 'create', '--owner', 'Alice', '--path', '/Alice', container_name)
    cli('storage', 'create', 'local', '--container', container_name, '--location', storage1_data)
    cli('storage', 'create', 'local-cached', '--container', container_name,
        '--location', storage2_data)

    make_file(storage1_data / 'testfile', 'test data')
    cli('container', 'sync', '--target-storage', 'local-cached', '--one-shot',
        container_name, '--no-wait')
    wait_for_file(storage2_data / 'testfile', 'test data')
    result = cli('status', capture=True)
    assert f'{container_name} STOPPED' in result

    make_file(storage1_data / 'testfile2', 'test data2')
    time.sleep(1)
    assert not (storage2_data / 'testfile2').exists()
    cli('container', 'stop-sync', container_name)
    result = cli('status', capture=True)
    assert container_name not in result


# pylint: disable=unused-argument
def test_cli_container_sync_tg_remote(base_dir, sync, cli):
    base_data_dir = base_dir / 'wldata'
    storage1_data = base_data_dir / 'storage1'
    storage2_data = base_data_dir / 'storage2'
    storage3_data = base_data_dir / 'storage3'

    os.mkdir(base_data_dir)
    os.mkdir(storage1_data)
    os.mkdir(storage2_data)
    os.mkdir(storage3_data)

    cli('user', 'create', 'Alice')
    cli('container', 'create', '--owner', 'Alice', '--path', '/Alice', 'AliceContainer',
        '--no-encrypt-manifest')
    cli('storage', 'create', 'local', '--container', 'AliceContainer', '--location', storage1_data)
    cli('storage', 'create', 'local-cached', '--container', 'AliceContainer',
        '--location', storage2_data)
    cli('storage', 'create', 'local-dir-cached', '--container', 'AliceContainer',
        '--location', storage3_data)
    cli('container', 'sync', '--target-storage', 'local-dir-cached', 'AliceContainer')

    path1a = Path(storage1_data / 'testfile')
    path2a = Path(storage2_data / 'testfile')
    path3a = Path(storage3_data / 'testfile')
    data1 = 'test data'

    make_file(path1a, data1)
    wait_for_file(path3a, data1)
    assert not path2a.exists()

    with open(base_dir / 'containers/AliceContainer.container.yaml') as f:
        cont_data = f.read().split('\n', 4)[-1]
        cont_yaml = load_yaml(cont_data)

    container_id = cont_yaml['paths'][0][7:]
    assert cont_yaml['backends']['storage'][2]['type'] == 'local-dir-cached'
    backend_id = cont_yaml['backends']['storage'][2]['backend-id']

    with open(base_dir / 'config.yaml') as f:
        data = f.read()

    config = load_yaml(data)
    default_storage = config["default-remote-for-container"]
    assert default_storage[container_id] == backend_id

    cli('container', 'stop-sync', 'AliceContainer')
    cli('container', 'sync', 'AliceContainer')

    path1b = Path(storage1_data / 'testfile2')
    path2b = Path(storage2_data / 'testfile2')
    path3b = Path(storage3_data / 'testfile2')
    data2 = 'get value from config'

    make_file(path1b, data2)
    wait_for_file(path3b, data2)
    assert not path2b.exists()


def test_container_list_conflicts(tmpdir):
    base_config_dir = tmpdir / '.wildland'
    base_data_dir = tmpdir / 'wldata'
    storage1_data = base_data_dir / 'storage1'
    storage2_data = base_data_dir / 'storage2'
    storage3_data = base_data_dir / 'storage3'

    os.mkdir(base_config_dir)
    os.mkdir(base_data_dir)
    os.mkdir(storage1_data)
    os.mkdir(storage2_data)
    os.mkdir(storage3_data)

    wl_call(base_config_dir, 'user', 'create', 'Alice')
    wl_call(base_config_dir, 'container', 'create',
            '--owner', 'Alice', '--path', '/Alice', 'AliceContainer', '--no-encrypt-manifest')
    wl_call(base_config_dir, 'storage', 'create', 'local',
            '--container', 'AliceContainer', '--location', storage1_data)
    wl_call(base_config_dir, 'storage', 'create', 'local-cached',
            '--container', 'AliceContainer', '--location', storage2_data)
    wl_call(base_config_dir, 'storage', 'create', 'local-dir-cached',
            '--container', 'AliceContainer', '--location', storage3_data)

    with open(storage1_data / 'file1', mode='w') as f:
        f.write('aaaa')
    with open(storage2_data / 'file1', mode='w') as f:
        f.write('bbbb')
    with open(storage3_data / 'file1', mode='w') as f:
        f.write('cccc')

    output = wl_call_output(base_config_dir, 'container', 'list-conflicts', 'AliceContainer')
    conflicts = output.decode().splitlines()
    assert len(conflicts) == 4
    assert conflicts[1] != conflicts[2] and conflicts[2] != conflicts[3]

    os.unlink(storage1_data / 'file1')
    os.unlink(storage2_data / 'file1')
    os.mkdir(storage2_data / 'file1')

    output = wl_call_output(base_config_dir, 'container', 'list-conflicts', 'AliceContainer')
    conflicts = output.decode().splitlines()
    assert len(conflicts) == 2
    assert 'file1' in conflicts[1]


# Encryption of inline storage manifests


def test_container_edit_inline_storage(tmpdir):
    base_config_dir = tmpdir / '.wildland'
    base_data_dir = tmpdir / 'wldata'
    storage1_data = base_data_dir / 'storage1'

    alice_output = wl_call_output(base_config_dir, 'user', 'create', 'Alice')
    alice_key = alice_output.decode().splitlines()[0].split(' ')[2]
    wl_call(base_config_dir, 'user', 'create', 'Bob')

    wl_call(base_config_dir, 'container', 'create',
            '--owner', 'Alice', '--path', '/Alice', '--access', 'Bob', 'AliceContainer')

    wl_call(base_config_dir, 'storage', 'create', 'local',
            '--container', 'AliceContainer', '--location', storage1_data, '--access', 'Alice')

    os.unlink(base_config_dir / f'keys/{alice_key}.sec')

    container_list = wl_call_output(base_config_dir, 'container', 'list').decode()
    assert '/Alice' in container_list  # main container data is decrypted
    assert 'encrypted' in container_list  # but the storage is encrypted
    assert 'location' not in container_list  # and it's data is inaccesible


def test_dump(tmpdir):
    base_config_dir = tmpdir / '.wildland'
    base_data_dir = tmpdir / 'wldata'
    storage1_data = base_data_dir / 'storage1'

    alice_output = wl_call_output(base_config_dir, 'user', 'create', 'Alice')
    alice_key = alice_output.decode().splitlines()[0].split(' ')[2]
    wl_call(base_config_dir, 'user', 'create', 'Bob')

    wl_call(base_config_dir, 'container', 'create',
            '--owner', 'Alice', '--path', '/Alice', '--access', 'Bob', 'AliceContainer')

    wl_call(base_config_dir, 'storage', 'create', 'local',
            '--container', 'AliceContainer', '--location', storage1_data, '--access', 'Alice')

    dump_container = wl_call_output(base_config_dir, 'container', 'dump', 'AliceContainer').decode()
    yaml_container = yaml.safe_load(dump_container)
    assert 'enc' not in dump_container
    assert '/Alice' in dump_container

    assert yaml_container['object'] == 'container'

    os.unlink(base_config_dir / f'keys/{alice_key}.sec')

    dump_container = wl_call_output(base_config_dir, 'container', 'dump', 'AliceContainer').decode()
    yaml_container = yaml.safe_load(dump_container)

    assert 'encrypted' in dump_container
    assert yaml_container['object'] == 'container'


def test_nonexistent_wlpath(tmpdir):
    base_config_dir = tmpdir / '.wildland'
    with pytest.raises(subprocess.CalledProcessError) as exception_info:
        wl_call_output(base_config_dir, 'container', 'dump', ':/abc:/def:').decode()
    assert 'Error: Container not found for path: :/abc:/def:' \
        in exception_info.value.stdout.decode()


def test_nonexistent_container_under_existing_bridge(cli, base_dir, tmpdir):
    test_user_data = _create_user_manifest('0xbbb')
    user_destination = tmpdir / 'Bob.user.yaml'
    user_destination.write(test_user_data)

    test_bridge_data = _create_bridge_manifest(
        '0xbbb', f"file://localhost{str(user_destination)}", '0xbbb')

    bridge_destination = tmpdir / 'BobBridge.bridge.yaml'
    bridge_destination.write(test_bridge_data)

    cli('user', 'create', 'DefaultUser', '--key', '0xaaa')
    cli('user', 'import', str(bridge_destination))

    with pytest.raises(subprocess.CalledProcessError) as exception_info:
        wl_call_output(base_dir, 'container', 'dump', ':/forests/0xbbb-IMPORT:').decode()

    assert 'Error: Manifest for the given path [:/forests/0xbbb-IMPORT:] was not found' \
        in exception_info.value.stdout.decode()


# Storage templates


def test_cli_storage_template_create(cli, base_dir):
    cli('template', 'create', 'local', '--location', '/foo', 't1')

    with open(base_dir / 'templates/t1.template.jinja', 'r') as f:
        read_data = load_yaml(f)
        assert read_data == [{
            'type': 'local',
            'location': '/foo{{ local_dir if local_dir is defined else "" }}/{{ uuid }}',
            'read-only': False
        }]


def test_cli_storage_template_create_cache(cli, base_dir):
    cli('template', 'create', 'local', '--location', '/foo', '--default-cache', 't1')

    with open(base_dir / 'config.yaml') as f:
        config = f.read()
    assert "default-cache-template: t1" in config


def test_cli_storage_template_create_custom_access(cli, base_dir):
    cli('user', 'create', 'UserA', '--key', '0xaaa')
    cli('user', 'create', 'UserB', '--key', '0xbbb')
    cli('template', 'create', 'local', '--location', '/foo',
        '--access', 'UserA', '--access', 'UserB', 't1')

    with open(base_dir / 'templates/t1.template.jinja', 'r') as f:
        read_data = load_yaml(f)
        assert read_data == [{
            'type': 'local',
            'location': '/foo{{ local_dir if local_dir is defined else "" }}/{{ uuid }}',
            'read-only': False,
            'access': [{'user': '0xaaa'}, {'user': '0xbbb'}]
        }]

    cli('template', 'create', 'local', '--location', '/foo',
        '--access', '*', 't2')

    with open(base_dir / 'templates/t2.template.jinja', 'r') as f:
        read_data = load_yaml(f)
        assert read_data == [{
            'type': 'local',
            'location': '/foo{{ local_dir if local_dir is defined else "" }}/{{ uuid }}',
            'read-only': False,
            'access': [{'user': '*'}]
        }]

    with pytest.raises(CliError, match='Failed to create storage template: user not found: *'):
        cli('template', 'create', 'local', '--location', '/foo',
            '--access', '*', '--access', 'UserA', 't3')


def test_cli_remove_storage_template(cli, base_dir):
    cli('template', 'create', 'local', '--location', '/foo', 't1')

    assert Path(base_dir / 'templates/t1.template.jinja').exists()

    cli('template', 'remove', 't1')

    assert not Path(base_dir / 'templates/t1.template.jinja').exists()


def test_cli_remove_nonexisting_storage_template(cli):
    with pytest.raises(CliError, match='does not exist'):
        cli('template', 'remove', 't1')


def test_appending_to_existing_storage_template(cli, base_dir):
    cli('template', 'create', 'local', '--location', '/foo', 't1')
    cli('template', 'add', 'local', '--location', '/bar', '--read-only', 't1')

    with open(base_dir / 'templates/t1.template.jinja', 'r') as f:
        read_data = load_yaml(f)
        assert read_data == [{
            'type': 'local',
            'location': '/foo{{ local_dir if local_dir is defined else "" }}/{{ uuid }}',
            'read-only': False
        }, {
            'type': 'local',
            'location': '/bar{{ local_dir if local_dir is defined else "" }}/{{ uuid }}',
            'read-only': True
        }]


def test_create_existing_template(cli):
    cli('template', 'create', 'local', '--location', '/foo', 't1')

    with pytest.raises(CliError, match='already exists'):
        cli('template', 'create', 'local', '--location', '/bar', 't1')


def test_append_non_existing_template(cli):
    with pytest.raises(CliError, match='does not exist'):
        cli('template', 'add', 'local', '--location', '/foo', 't1')


def test_template_parsing(cli, base_dir):
    cli('user', 'create', 'User')
    cli('template', 'create', 'webdav',
        '--url', 'https://acme.com{{ paths|first }}/{{ title }}',
        '--login', '{{ categories | first }}',
        '--password', '{{ categories | last }}',
        't1')
    cli('container', 'create', 'Container', '--path', '/PATH',
        '--template', 't1', '--no-encrypt-manifest',
        '--title', 'foobar', '--category', '/boo!foo:hoo', '--category', '/żółć',
        '--local-dir', '/a_local_dir')

    data = (base_dir / 'containers/Container.container.yaml').read_text()

    assert 'url: https://acme.com/' in data
    assert 'login: /boo!foo:hoo' in data
    assert 'password: "/\\u017C\\xF3\\u0142\\u0107"' in data


def test_local_storage_template(cli, base_dir):
    storage_dir = base_dir / 'storage_dir'
    os.mkdir(storage_dir)
    cli('template', 'create', 'local', '--location', storage_dir, 'template')

    with open(base_dir / 'templates/template.template.jinja') as f:
        t1_jinja = load_yaml(f)

    assert len(t1_jinja) == 1
    assert t1_jinja[0] == {
        'location': str(storage_dir) + '{{ local_dir if local_dir is defined else "" }}/{{ uuid }}',
        'read-only': False,
        'type': 'local'
    }

    with pytest.raises(CliError, match='already exists'):
        cli('template', 'create', 'local', '--location', storage_dir, 'template')


def test_delegated_template(cli, base_dir):
    cli('user', 'create', 'User', '--key', '0xaaa')
    cli('container', 'create', 'Container', '--path', '/PATH')
    cli('storage', 'create', 'local', 'Storage', '--location', '/STORAGE',
        '--container', 'Container', '--inline')

    cli('template', 'create', 'delegate', '--reference-container-url',
        f'file://{base_dir}/containers/Container.container.yaml', 'delegated_template')

    with open(base_dir / 'templates/delegated_template.template.jinja') as f:
        template_jinja = load_yaml(f)

    assert len(template_jinja) == 1
    storage_template = template_jinja[0]
    assert storage_template == {
        'read-only': False,
        'reference-container': f'file://{base_dir}/containers/Container.container.yaml',
        'subdirectory': '{{ local_dir if local_dir is defined else "" }}/{{ uuid }}',
        'type': 'delegate'
    }

    cli('container', 'create', '--storage-template', 'delegated_template', '--no-encrypt-manifest',
        'delegated_container')

    with open(base_dir / 'containers/delegated_container.container.yaml') as f:
        delegated_container_manifest = list(load_yaml_all(f))
    assert len(delegated_container_manifest) == 2
    assert delegated_container_manifest[0] == {
        'signature': 'dummy.0xaaa\n'
    }
    assert delegated_container_manifest[1] == {
        'object': 'container',
        'owner': '0xaaa',
        'paths': [
            mock.ANY
        ],
        'backends': {
            'storage': [
                {
                    'read-only': False,
                    'reference-container': f'file://{base_dir}/containers/Container.container.yaml',
                    'subdirectory': mock.ANY,
                    'type': 'delegate',
                    'backend-id': mock.ANY,
                    'object': 'storage',
                }
            ]
        },
        'title': None,
        'categories': [
        ],
        'version': '1',
        'access': [
            {
                'user': '*'
            }
        ]
    }


def test_proxy_storage_template(cli, base_dir):
    # The purpose of this test is to verify that the storage templates are working correctly for a
    # storage type (timeline) that does not have StorageBackend.LOCATION_PARAM defined
    cli('user', 'create', 'User', '--key', '0xaaa')
    cli('container', 'create', 'Container', '--path', '/PATH')
    cli('storage', 'create', 'local', 'Storage', '--location', '/STORAGE',
        '--container', 'Container', '--inline')

    cli('template', 'create', 'timeline', '--reference-container-url',
        f'file://{base_dir}/containers/Container.container.yaml', 'timeline')

    with open(base_dir / 'templates/timeline.template.jinja') as f:
        template_jinja = load_yaml(f)

    assert len(template_jinja) == 1
    assert template_jinja[0] == {
        'read-only': False,
        'reference-container': f'file://{base_dir}/containers/Container.container.yaml',
        'timeline-root': '/timeline',
        'type': 'timeline'
    }

    cli('container', 'create', '--storage-template', 'timeline', '--no-encrypt-manifest',
        'timeline')

    with open(base_dir / 'containers/timeline.container.yaml') as f:
        dateproxy_container_manifest = list(load_yaml_all(f))
    assert len(dateproxy_container_manifest) == 2
    assert dateproxy_container_manifest[0] == {
        'signature': 'dummy.0xaaa\n'
    }
    assert dateproxy_container_manifest[1] == {
        'object': 'container',
        'owner': '0xaaa',
        'paths': [
            mock.ANY
        ],
        'backends': {
            'storage': [
                {
                    'read-only': False,
                    'reference-container': f'file://{base_dir}/containers/Container.container.yaml',
                    'timeline-root': '/timeline',
                    'type': 'timeline',
                    'backend-id': mock.ANY,
                    'object': 'storage',
                }
            ]
        },
        'title': None,
        'categories': [
        ],
        'version': '1',
        'access': [
            {
                'user': '*'
            }
        ]
    }


def test_proxy_storage_malformed_template(cli, base_dir):
    cli('user', 'create', 'User', '--key', '0xaaa')
    storage_dir = base_dir / 'storage_dir'
    os.mkdir(storage_dir)

    location = str(storage_dir) + '{{ local_dir if local_dir is defined else "" }}/{{ uuid }}'
    with open(base_dir / 'templates/template.template.jinja', 'w') as f:
        # notice that we intentionally skip 'type'
        f.write(f"""- location: {location}
  read-only: false
""")

    with pytest.raises(WildlandError, match='Type of the storage missing in given template'):
        cli('container', 'create', '--storage-template', 'template', '--no-encrypt-manifest', 'tmp')


def test_different_default_user(cli, base_dir):
    storage_dir = base_dir / 'storage_dir'
    os.mkdir(storage_dir)

    cli('user', 'create', 'Alice', '--key', '0xaaa')
    cli('user', 'create', 'Bob', '--key', '0xbbb')
    cli('container', 'create',
        '--owner', 'Bob', '--path', '/Bob', 'BobContainer')
    cli('storage', 'create', 'local',
        '--container', 'BobContainer', '--location', storage_dir)
    cli('container', 'create',
        '--owner', 'Alice', '--path', '/Alice', 'AliceContainer')
    cli('storage', 'create', 'local',
        '--container', 'AliceContainer', '--location', storage_dir)

    cli('start', '--default-user', 'Bob')
    cli('container', 'mount', 'BobContainer')
    cli('container', 'mount', 'AliceContainer')

    assert 'Bob' in os.listdir(base_dir / 'wildland')
    assert 'Alice' not in os.listdir(base_dir / 'wildland')


def _create_user_manifest(owner: str, path: str = '/PATH',
                          catalog_path: str = None) -> bytes:
    if catalog_path:
        catalog_entry = f'''
- object: container
  owner: '{owner}'
  paths:
  - /manifests
  version: '1'
  backends:
    storage:
    - owner: '{owner}'
      container-path: /manifests
      type: local
      location: {catalog_path}
      manifest-pattern:
        type: glob
        path: /{{path}}.{{object-type}}.yaml
'''

    else:
        catalog_entry = '[]'
    data = f'''signature: |
  dummy.{owner}
---
object: user
owner: '{owner}'
paths:
- {path}
manifests-catalog: {catalog_entry}
pubkeys:
- key.{owner}
'''
    return data.encode()


def _create_bridge_manifest(owner: str, location: str, pubkey: str) -> bytes:
    test_bridge_data = f'''signature: |
  dummy.{owner}
---
object: bridge
owner: '{owner}'
user: {location}
pubkey: key.{pubkey}
paths:
- /IMPORT
'''

    return test_bridge_data.encode()


def test_import_user(cli, base_dir, tmpdir):
    test_data = _create_user_manifest('0xbbb')
    destination = tmpdir / 'Bob.user.yaml'
    destination.write(test_data)

    cli('user', 'create', 'DefaultUser', '--key', '0xaaa')
    cli('user', 'import', str(destination))

    user_path = base_dir / 'users/Bob.user.yaml'
    assert user_path.read_bytes() == test_data

    bridge_data = (base_dir / 'bridges/Bob.bridge.yaml').read_text()
    assert 'object: bridge' in bridge_data
    assert 'owner: \'0xaaa\'' in bridge_data
    assert f'user: file://localhost{user_path}' in bridge_data
    assert 'pubkey: key.0xbbb' in bridge_data
    assert re.match(r'[\S\s]+paths:\n- /forests/0xbbb-PATH[\S\s]+', bridge_data)

    destination.write(_create_user_manifest('0xccc'))
    cli('user', 'import', '--path', '/IMPORT', '--path', '/FOO', str(destination))

    assert (base_dir / 'users/Bob.1.user.yaml').read_bytes() == _create_user_manifest('0xccc')

    user_path_1 = base_dir / 'users/Bob.1.user.yaml'
    bridge_data = (base_dir / 'bridges/Bob.1.bridge.yaml').read_text()
    assert 'object: bridge' in bridge_data
    assert 'owner: \'0xaaa\'' in bridge_data
    assert f'user: file://localhost{user_path_1}' in bridge_data
    assert 'pubkey: key.0xccc' in bridge_data
    assert re.match(r'[\S\s]+paths:\n- /IMPORT[\S\s]+', bridge_data)

    destination.write(_create_user_manifest('0xeee'))
    cli('user', 'import', '--path', '/IMPORT', 'file://' + str(destination))

    assert (base_dir / 'users/Bob.2.user.yaml').read_bytes() == _create_user_manifest('0xeee')


def test_import_bridge(cli, base_dir, tmpdir):
    test_user_data = _create_user_manifest('0xbbb')
    user_destination = tmpdir / 'Bob.user.yaml'
    user_destination.write(test_user_data)

    test_bridge_data = _create_bridge_manifest(
        '0xbbb', f"file://localhost{str(user_destination)}", '0xbbb')

    bridge_destination = tmpdir / 'BobBridge.bridge.yaml'
    bridge_destination.write(test_bridge_data)

    cli('user', 'create', 'DefaultUser', '--key', '0xaaa')
    cli('user', 'import', str(bridge_destination))

    assert (base_dir / 'users/Bob.user.yaml').read_bytes() == test_user_data

    bridge_data = (base_dir / 'bridges/BobBridge.bridge.yaml').read_text()

    assert 'object: bridge' in bridge_data
    assert 'owner: \'0xaaa\'' in bridge_data
    assert f'user: file://localhost{user_destination}' in bridge_data
    assert 'pubkey: key.0xbbb' in bridge_data
    assert re.match(r'[\S\s]+paths:\n- /forests/0xbbb-IMPORT[\S\s]+', bridge_data)


def test_import_bridge_with_object_location(cli, base_dir, tmpdir):
    test_user_data = _create_user_manifest('0xbbb')
    user_destination = tmpdir / 'Bob.user.yaml'
    user_destination.write(test_user_data)

    test_bridge_data = _create_bridge_manifest(
        '0xbbb', f'''
  object: link
  file: /Bob.user.yaml
  storage:
    backend-id: 111-222-333
    type: local
    location: {tmpdir}
''', '0xbbb')

    bridge_destination = tmpdir / 'BobBridge.bridge.yaml'
    bridge_destination.write(test_bridge_data)

    cli('user', 'create', 'DefaultUser', '--key', '0xaaa')
    cli('user', 'import', str(bridge_destination))

    assert (base_dir / 'users/Bob.user.yaml').read_bytes() == test_user_data

    bridge_data = (base_dir / 'bridges/BobBridge.bridge.yaml').read_text()

    assert 'object: bridge' in bridge_data
    assert 'owner: \'0xaaa\'' in bridge_data
    assert 'pubkey: key.0xbbb' in bridge_data
    assert re.match(r'[\S\s]+paths:\n- /forests/0xbbb-IMPORT[\S\s]+', bridge_data)


def test_import_user_wl_path(cli, base_dir, tmpdir):
    test_data = _create_user_manifest('0xbbb')

    storage_dir = tmpdir / 'storage'
    os.mkdir(storage_dir)
    destination = storage_dir / 'Bob.user.yaml'
    destination.write(test_data)

    cli('user', 'create', 'DefaultUser', '--key', '0xaaa')
    cli('container', 'create', '--path', '/STORAGE', 'Cont')
    cli('storage', 'create', 'local', '--container', 'Cont', '--location', storage_dir)

    cli('user', 'import', 'wildland:0xaaa:/STORAGE:/Bob.user.yaml')

    assert (base_dir / 'users/Bob.user.yaml').read_bytes() == test_data

    bridge_data = (base_dir / 'bridges/Bob.bridge.yaml').read_text()
    assert 'object: bridge' in bridge_data
    assert 'owner: \'0xaaa\'' in bridge_data
    assert 'user: wildland:0xaaa:/STORAGE:/Bob.user.yaml' in bridge_data
    assert 'pubkey: key.0xbbb' in bridge_data
    assert re.match(r'[\S\s]+paths:\n- /forests/0xbbb-PATH[\S\s]+', bridge_data)


def test_import_bridge_wl_path(cli, base_dir, tmpdir):
    bob_dir = tmpdir / 'bob'
    os.mkdir(bob_dir)
    bob_manifest_location = bob_dir / 'Bob.user.yaml'
    bob_user_manifest = _create_user_manifest('0xbbb', '/BOB')
    bob_manifest_location.write(bob_user_manifest)

    alice_dir = tmpdir / 'alice'
    os.mkdir(alice_dir)
    alice_manifest_location = alice_dir / 'Alice.user.yaml'

    bob_bridge_dir = tmpdir / 'manifests'
    os.mkdir(bob_bridge_dir)
    bob_bridge_location = bob_bridge_dir / 'IMPORT.bridge.yaml'
    bob_bridge_location.write(_create_bridge_manifest(
        '0xaaa', f'file://localhost{bob_manifest_location}', '0xbbb'))

    alice_manifest_location.write(_create_user_manifest('0xaaa', '/ALICE', str(bob_bridge_dir)))

    cli('user', 'create', 'DefaultUser', '--key', '0xddd')

    cli('bridge', 'create', '--owner', 'DefaultUser',
        '--target-user-location', f'file://localhost{alice_manifest_location}', 'Alice')

    modify_file(base_dir / 'config.yaml', "local-owners:\n- '0xddd'",
                "local-owners:\n- '0xddd'\n- '0xaaa'")

    cli('-vvvvv', 'bridge', 'import', 'wildland:0xddd:/ALICE:/IMPORT:')

    bridge_data = (base_dir / 'bridges/0xddd__ALICE__IMPORT_.bridge.yaml').read_text()
    assert 'object: bridge' in bridge_data
    assert 'owner: \'0xddd\'' in bridge_data
    assert f'file://localhost{bob_manifest_location}' in bridge_data
    assert 'pubkey: key.0xbbb' in bridge_data
    assert re.match(r'[\S\s]+paths:\n- /forests/0xaaa-IMPORT[\S\s]+', bridge_data)

    assert (base_dir / 'users/Bob.user.yaml').read_bytes() == bob_user_manifest


def test_import_user_bridge_owner(cli, base_dir, tmpdir):
    test_data = _create_user_manifest('0xbbb')
    destination = tmpdir / 'Bob.user.yaml'
    destination.write(test_data)

    cli('user', 'create', 'DefaultUser', '--key', '0xaaa')
    cli('user', 'create', 'Carol', '--key', '0xccc')
    cli('user', 'import', '--bridge-owner', 'Carol', str(destination))

    user_path = base_dir / 'users/Bob.user.yaml'
    assert user_path.read_bytes() == test_data

    bridge_data = (base_dir / 'bridges/Bob.bridge.yaml').read_text()
    assert 'object: bridge' in bridge_data
    assert 'owner: \'0xccc\'' in bridge_data
    assert f'user: file://localhost{user_path}' in bridge_data
    assert 'pubkey: key.0xbbb' in bridge_data
    assert re.match(r'[\S\s]+paths:\n- /forests/0xbbb-PATH[\S\s]+', bridge_data)


def test_import_user_existing(cli, base_dir, tmpdir):
    test_data = _create_user_manifest('0xbbb')
    destination = tmpdir / 'Bob.user.yaml'
    destination.write(test_data)

    cli('user', 'create', 'DefaultUser', '--key', '0xaaa')
    cli('user', 'create', 'Bob', '--key', '0xbbb')
    cli('user', 'import', str(destination))

    # nothing should be imported if the user already exists locally
    assert len(os.listdir(base_dir / 'users')) == 2


def test_only_subcontainers(cli, base_dir, control_client):
    control_client.expect('status', {})

    parent_container_path = base_dir / 'containers/Parent.container.yaml'
    child_container_path = base_dir / 'containers/Child.container.yaml'
    child_storage_dir = base_dir / 'foo'
    child_storage_file = base_dir / 'foo/file'

    child_storage_dir.mkdir()
    child_storage_file.write_text('hello')

    cli('user', 'create', 'User',
        '--key', '0xaaa')
    cli('user', 'create', 'Malicious',
        '--key', '0xbbb')
    cli('container', 'create', 'Parent',
        '--no-encrypt-manifest',
        '--path', '/PATH_PARENT',
        '--owner', '0xaaa')
    cli('storage', 'create', 'local',
        '--location', base_dir / 'containers',
        '--container', 'Parent',
        '--subcontainer-manifest', '/Child.container.yaml',
        '--subcontainer-manifest', '/MaliciousChild.container.yaml')
    cli('container', 'create', 'Child',
        '--no-encrypt-manifest',
        '--path', '/PATH_CHILD',
        '--owner', '0xaaa')
    cli('storage', 'create', 'local',
        '--location', base_dir / 'foo',
        '--container', 'Child')
    cli('container', 'create', 'MaliciousChild',
        '--no-encrypt-manifest',
        '--path', '/PATH_CHILD_B',
        '--owner', '0xbbb')
    cli('storage', 'create', 'local',
        '--location', base_dir / 'foo',
        '--container', 'MaliciousChild')

    # Sanity check of container files
    assert parent_container_path.exists()
    assert child_container_path.exists()

    # Extract containers auto-generated UUIDs
    with open(base_dir / 'containers/Parent.container.yaml') as f:
        documents = list(load_yaml_all(f))
        uuid_path_parent = documents[1]['paths'][0]
        backend_id_parent = documents[1]['backends']['storage'][0]['backend-id']

    with open(base_dir / 'containers/Child.container.yaml') as f:
        documents = list(load_yaml_all(f))
        uuid_path_child = documents[1]['paths'][0]
        backend_id_child = documents[1]['backends']['storage'][0]['backend-id']

    # Mount the parent container with subcontainers INCLUDING itself
    control_client.expect('paths', {})
    control_client.expect('mount')
    cli('container', 'mount', 'Parent')

    uuid_parent = get_container_uuid_from_uuid_path(uuid_path_parent)
    uuid_child = get_container_uuid_from_uuid_path(uuid_path_child)

    parent_paths = [
        f'/.backends/{uuid_parent}/{backend_id_parent}',
        f'/.users/0xaaa:/.backends/{uuid_parent}/{backend_id_parent}',
        f'/.users/0xaaa:/.uuid/{uuid_parent}',
        '/.users/0xaaa:/PATH_PARENT',
        f'/.uuid/{uuid_parent}',
        '/PATH_PARENT',
    ]

    child_paths = [
        f'/.backends/{uuid_child}/{backend_id_child}',
        f'/.users/0xaaa:/.backends/{uuid_child}/{backend_id_child}',
        f'/.users/0xaaa:/.uuid/{uuid_child}',
        '/.users/0xaaa:/PATH_CHILD',
        f'/.uuid/{uuid_child}',
        '/PATH_CHILD',
    ]

    # Verify the mounted paths
    command = control_client.calls['mount']['items']
    assert len(command) == 4
    assert sorted(command[0]['paths']) == parent_paths
    assert sorted(command[1]['paths']) == child_paths

    assert command[2]['storage']['type'] == 'pseudomanifest'
    assert command[2]['extra']['hidden'] is True

    pseudomanifest_parent_paths = \
        parent_paths[:1] + \
        [f'/.users/0xaaa:/.backends/{uuid_parent}/{backend_id_parent}-pseudomanifest'] + \
        parent_paths[2:]
    pseudomanifest_parent_paths = \
        [path + '/.manifest.wildland.yaml' for path in pseudomanifest_parent_paths]
    assert sorted(command[2]['paths']) == pseudomanifest_parent_paths

    assert command[3]['storage']['type'] == 'pseudomanifest'
    assert command[3]['extra']['hidden'] is True

    pseudomanifest_child_paths = \
        child_paths[:1] + \
        [f'/.users/0xaaa:/.backends/{uuid_child}/{backend_id_child}-pseudomanifest'] + \
        child_paths[2:]
    pseudomanifest_child_paths = \
        [path + '/.manifest.wildland.yaml' for path in pseudomanifest_child_paths]
    assert sorted(command[3]['paths']) == pseudomanifest_child_paths

    control_client.expect('info', {
        '1': {
            'paths': parent_paths,
            'type': 'local',
            'extra': {},
        },
        '2': {
            'paths': child_paths,
            'type': 'local',
            'extra': {'subcontainer_of': f'0xaaa:{uuid_path_parent}'},
        },
    })
    control_client.expect('unmount')

    # Unmount the parent+subcontainers mount
    cli('container', 'unmount', 'Parent')

    # Mount the parent container with subcontainers EXCLUDING itself
    cli('container', 'mount', 'Parent', '--only-subcontainers')

    # Verify the mounted paths
    command = control_client.calls['mount']['items']
    assert len(command) == 2
    assert sorted(command[0]['paths']) == child_paths
    assert sorted(command[1]['paths']) == pseudomanifest_child_paths


def test_user_refresh(cli, base_dir, tmpdir):
    cli('user', 'create', 'DefaultUser', '--key', '0xaaa')

    # Import Alice user with path /FOO
    test_data = _create_user_manifest('0xbbb', path='/FOO')
    destination = tmpdir / 'Alice.user.yaml'
    destination.write(test_data)

    # TODO: this is a very ugly way of putting a link obj into a bridge,
    # it should be replaced by native link object support for wl u import
    cli('user', 'import', str(destination))
    bridge_destination = base_dir / 'bridges/Alice.bridge.yaml'
    user_path = base_dir / 'users/Alice.user.yaml'

    link_data = f'''
  storage:
    type: local
    location: {str(tmpdir)}
  object: link
  file: /Alice.user.yaml'''
    bridge_text = bridge_destination.read_text()
    bridge_text = bridge_text.replace('file://localhost' + str(user_path), link_data)
    bridge_destination.write_text(bridge_text)

    user_data = (base_dir / 'users/Alice.user.yaml').read_text()
    assert 'paths:\n- /FOO' in user_data

    # Refresh *all* users
    test_data = _create_user_manifest('0xbbb', path='/BAR')
    destination.write(test_data)

    cli('user', 'refresh')

    user_data = (base_dir / 'users/Alice.user.yaml').read_text()
    assert 'paths:\n- /BAR' in user_data

    # Refresh *only Alice*
    test_data = _create_user_manifest('0xbbb', path='/MEH')
    destination.write(test_data)

    cli('user', 'refresh', 'Alice')

    user_data = (base_dir / 'users/Alice.user.yaml').read_text()
    assert 'paths:\n- /MEH' in user_data


def test_file_find_with_mocked_client(cli, base_dir, control_client, tmpdir):
    storage_dir = tmpdir / 'storage'
    os.mkdir(storage_dir)
    (storage_dir / 'file.txt').write('foo')

    control_client.expect('status', {})

    cli('user', 'create', 'User', '--key', '0xaaa')
    cli('container', 'create', 'Container', '--path', '/PATH', '--no-encrypt-manifest')
    cli('storage', 'create', 'local', 'Storage', '--location', storage_dir,
        '--container', 'Container')

    with open(base_dir / 'containers/Container.container.yaml') as f:
        documents = list(yaml.safe_load_all(f))
    uuid_path  = documents[1]['paths'][0]
    backend_id = documents[1]['backends']['storage'][0]['backend-id']

    control_client.expect('paths', {})
    control_client.expect('mount')

    cli('container', 'mount', 'Container')

    control_client.expect('fileinfo', {
        'storage': {
            'container-path': uuid_path,
            'backend-id': backend_id,
            'owner': '0xaaa',
            'read-only': False,
            'id': 'aaa',
        },
        'token': 'bbb'
    })

    with mock.patch.object(Path, 'exists') as mocked_path_exists:
        mocked_path_exists.return_value = True
        result = cli('container', 'find', f'{base_dir}/wildland/PATH/file.txt', capture=True)
        assert result.splitlines() == [
            f'Container: wildland:0xaaa:{uuid_path}:',
            f'  Backend id: {backend_id}',
        ]

    control_client.expect('fileinfo', {})

    with pytest.raises(CliError, match='/wildland/PATH/not_existing.txt] does not exist'):
        cli('container', 'find', f'{base_dir}/wildland/PATH/not_existing.txt')

    with pytest.raises(CliError, match='does not exist'):
        cli('container', 'find', 'relative_path')


def test_file_find_with_unmocked_client(cli, base_dir, tmpdir):
    storage_dir = tmpdir / 'storage'
    os.mkdir(storage_dir)
    (storage_dir / 'file.txt').write('foo')

    cli('user', 'create', 'User', '--key', '0xaaa')
    cli('container', 'create', 'Container', '--path', '/PATH', '--no-encrypt-manifest')
    cli('storage', 'create', 'local', 'Storage', '--location', storage_dir,
        '--container', 'Container')

    cli('start', '--default-user', 'User')
    cli('container', 'mount', 'Container')

    assert 'PATH' in os.listdir(base_dir / 'wildland')
    assert sorted(os.listdir(base_dir / 'wildland/PATH')) == \
        ['.manifest.wildland.yaml', 'file.txt']

    with open(base_dir / 'wildland/PATH/file.txt') as f:
        assert f.readlines() == ['foo']

    with open(base_dir / 'containers/Container.container.yaml') as f:
        documents = list(yaml.safe_load_all(f))
    uuid_path  = documents[1]['paths'][0]
    backend_id = documents[1]['backends']['storage'][0]['backend-id']

    subpaths_to_test = [
        'wildland/PATH/file.txt',
        'wildland/PATH/.manifest.wildland.yaml',
        'wildland/PATH',
        'wildland'
    ]
    expected_container_find_output = [
        f'Container: wildland:0xaaa:{uuid_path}:',
        f'  Backend id: {backend_id}',
    ]

    for subpath in subpaths_to_test:
        result = cli('container', 'find', f'{base_dir}/{subpath}', capture=True)
        assert result.splitlines() == expected_container_find_output

    with pytest.raises(CliError, match='/wildland/PATH/not_existing.txt] does not exist'):
        cli('container', 'find', f'{base_dir}/wildland/PATH/not_existing.txt')

    with pytest.raises(CliError, match='does not exist'):
        cli('container', 'find', 'relative_path')

    with pytest.raises(CliError, match='is not a subpath of the mountpoint'):
        cli('container', 'find', str(storage_dir))


# Forest


def test_forest_create(cli, tmp_path):
    cli('user', 'create', 'Alice', '--key', '0xaaa')
    cli('user', 'create', 'Bob', '--key', '0xbbb')
    cli('template', 'create', 'local', '--location', f'/{tmp_path}/wl-forest',
        '--manifest-pattern', '/{path}.{object-type}.yaml', 'forest-tpl')
    cli('template', 'add', 'local', '--location', f'/{tmp_path}/wl-forest',
        '--read-only', '--manifest-pattern', '/{path}.{object-type}.yaml', 'forest-tpl')

    cli('forest', 'create', '--access', '*', 'forest-tpl')

    catalog_path = Path(f'/{tmp_path}/wl-forest/.manifests/')
    assert catalog_path.exists()

    catalog_dirs = list(catalog_path.glob('*'))

    assert len(catalog_dirs) == 1
    first_catalog = catalog_dirs[0]
    uuid_dir = str(first_catalog)

<<<<<<< HEAD
    assert Path(f'{uuid_dir}/forest-owner.user.yaml').exists()
    assert Path(f'{uuid_dir}/.manifests.container.yaml').exists()
=======
    assert Path(f'{uuid_dir}/forest-owner.yaml').exists()
    assert Path(f'{uuid_dir}/.manifests.yaml').exists()
    with open(Path(first_catalog / 'forest-owner.yaml')) as f:
        stringified_file = ''.join(f.readlines())
        assert "owner: '0xaaa'" in stringified_file

    cli('forest', 'create', '--owner', 'Bob', 'forest-tpl')
    catalog_dirs = list(catalog_path.glob('*'))
    catalog_dirs.remove(first_catalog)
    with open(Path(catalog_dirs[0] / 'forest-owner.yaml')) as f:
        stringified_file = ''.join(f.readlines())
        assert "owner: '0xbbb'" in stringified_file
>>>>>>> 6a344076


def test_forest_bridge_to(cli, tmp_path, base_dir):
    cli('user', 'create', 'Alice', '--key', '0xaaa')
    cli('user', 'create', 'Bob', '--key', '0xbbb')
    cli('template', 'create', 'local', '--location', f'/{tmp_path}/wl-forest',
<<<<<<< HEAD
        '--manifest-pattern', '/{path}.{object-type}.yaml', 'forest-tpl')
    cli('forest', 'create', '--access', '*', 'Bob', 'forest-tpl')
=======
        '--manifest-pattern', '/{path}.yaml', 'forest-tpl')
    cli('forest', 'create', '--access', '*', '--owner', 'Bob', 'forest-tpl')
>>>>>>> 6a344076

    cli('bridge', 'create', 'Bridge', '--target-user', 'Bob', '--path', '/Bridge/To/Bob')

    bridge_data = (base_dir / 'bridges/Bridge.bridge.yaml').read_text()
    assert '/Bridge/To/Bob' in bridge_data
    assert 'object: link' in bridge_data
    assert 'forest-owner.user.yaml' in bridge_data


def _setup_forest_and_mount(cli, tmp_path, base_dir, control_client):
    control_client.expect('status', {})

    cli('user', 'create', 'Alice', '--key', '0xaaa')
    cli('template', 'create', 'local', '--location',
        f'/{tmp_path}/wl-forest', '--manifest-pattern', '/{path}.{object-type}.yaml', 'rw')
    cli('container', 'create', '--owner', 'Alice', 'mycapsule', '--title',
        'my_awesome_capsule', "--category", "/testing", "--template",
        "rw", '--no-encrypt-manifest')
    cli('bridge', 'create', '--owner', 'Alice', '--target-user', 'Alice',
        '--target-user-location', f'file:///{base_dir}/users/Alice.user.yaml',
        '--path', '/forests/Alice', 'self_bridge')
    cli('forest', 'create', '--access', '*', '--owner', 'Alice', 'rw')
    cli('container', 'publish', 'mycapsule')

    control_client.expect('paths', {})
    control_client.expect('mount')

    cli('forest', 'mount', ':/forests/Alice:')
    command = control_client.calls['mount']['items']

    catalog_path = Path(f'/{tmp_path}/wl-forest/.manifests/')
    catalog_dirs = list(catalog_path.glob('*'))
    catalog_uuid_dir = str(catalog_dirs[0])

    with open(f'{catalog_uuid_dir}/.manifests.container.yaml') as f:
        documents = list(load_yaml_all(f))
    entry_uuid_path = documents[1]['paths'][0]
    entry_uuid = get_container_uuid_from_uuid_path(entry_uuid_path)
    entry_backend_id = documents[1]['backends']['storage'][0]['backend-id']

    # deterministically derived from 0xaaa key id
    bridge_placeholder_uuid = '7262381c-6b06-5398-864f-afb4f63f24d8'

    with open(base_dir / 'containers/mycapsule.container.yaml') as f:
        documents = list(load_yaml_all(f))
    uuid_path = documents[1]['paths'][0]
    uuid = get_container_uuid_from_uuid_path(uuid_path)
    backend_id = documents[1]['backends']['storage'][0]['backend-id']

    # 3 containers + 3 pseudomanifests
    assert len(command) == 6
    all_paths = command[0]['paths'] + command[1]['paths'] + command[2]['paths']
    expected_paths = {f'/.users/0xaaa:/.backends/{uuid}/{backend_id}',
                      f'/.users/0xaaa:/.backends/{entry_uuid}/{entry_backend_id}',
                      f'/.users/0xaaa:/.backends/{bridge_placeholder_uuid}/'
                       f'{bridge_placeholder_uuid}',
                      '/.users/0xaaa:/.manifests',
                      '/.users/0xaaa:',
                      f'/.users/0xaaa:/.uuid/{uuid}',
                      f'/.users/0xaaa:/.uuid/{entry_uuid}',
                      f'/.users/0xaaa:/.uuid/{bridge_placeholder_uuid}',
                      '/.users/0xaaa:/testing/my_awesome_capsule'}
    assert expected_paths == set(all_paths)
    info = {
        "entry_uuid": entry_uuid,
        "entry_backend_id": entry_backend_id,
        "uuid": uuid,
        "backend_id": backend_id,
        "catalog_path": ".manifests",
        "path": "testing/my_awesome_capsule"
    }
    return info


def test_forest_mount(cli, tmp_path, base_dir, control_client):
    _setup_forest_and_mount(cli, tmp_path, base_dir, control_client)


def test_forest_unmount(cli, tmp_path, base_dir, control_client):
    info = _setup_forest_and_mount(cli, tmp_path, base_dir, control_client)
    control_client.expect('paths', {
                f'/.users/0xaaa:/.backends/{info["uuid"]}/{info["backend_id"]}': [101],
                f'/.users/0xaaa:/.uuid/{info["uuid"]}': [102],
                f'/.users/0xaaa:/{info["path"]}': [103],
                f'/.users/0xaaa:/.backends/{info["entry_uuid"]}/{info["entry_backend_id"]}': [104],
                f'/.users/0xaaa:/.uuid/{info["entry_uuid"]}': [105],
                f'/.users/0xaaa:/{info["catalog_path"]}': [106]
            })
    control_client.expect('info', {
        '1': {
            'paths': [
                f'/.users/0xaaa:/.backends/{info["uuid"]}/{info["backend_id"]}',
                f'/.users/0xaaa:/.uuid/{info["uuid"]}',
                f'/.users/0xaaa:/{info["path"]}'
            ],
            'type': 'local',
            'extra': {},
        },
        '2': {
            'paths': [
                f'/.users/0xaaa:/.backends/{info["entry_uuid"]}/{info["entry_backend_id"]}',
                f'/.users/0xaaa:/.uuid/{info["entry_uuid"]}',
                f'/.users/0xaaa:/{info["catalog_path"]}'
            ],
            'type': 'local',
            'extra': {},
        },
    })
    control_client.expect('unmount')
    cli('forest', 'unmount', ':/forests/Alice:')


def test_forest_create_check_for_published_catalog(cli, tmp_path):
    cli('user', 'create', 'Alice', '--key', '0xaaa')
    cli('template', 'create', 'local', '--location', f'/{tmp_path}/wl-forest',
        'forest-tpl')
    cli('template', 'add', 'local', '--location', f'/{tmp_path}/wl-forest',
        '--read-only', 'forest-tpl')

    cli('forest', 'create', '--access', '*', 'forest-tpl')

    catalog_path = Path(f'/{tmp_path}/wl-forest/.manifests/')
    catalog_dirs = list(catalog_path.glob('*'))

    uuid_dir = catalog_dirs[0]
    assert Path(f'{uuid_dir}/.manifests.container.yaml').exists()

    with open(uuid_dir / '.manifests.container.yaml') as f:
        data = list(yaml.safe_load_all(f))[1]

    published_path = uuid_dir / (Path(data["paths"][0]).name + '.container.yaml')

    assert published_path.exists()

    with open(str(published_path)) as f:
        data2 = list(yaml.safe_load_all(f))[1]

    assert data == data2


def test_forest_user_catalog_objects(cli, tmp_path, base_dir):
    cli('user', 'create', 'Alice', '--key', '0xaaa')
    cli('template', 'create', 'local', '--location', f'{tmp_path}/wl-forest',
        'forest-tpl')
    cli('template', 'add', 'local', '--location', f'{tmp_path}/wl-forest', 'forest-tpl')

    cli('forest', 'create', '--access', '*', '--owner', 'Alice', 'forest-tpl')

    catalog_path = Path(f'/{tmp_path}/wl-forest/.manifests/')
    assert catalog_path.exists()

    catalog_dirs = list(catalog_path.glob('*'))

    assert len(catalog_dirs) == 1

    uuid_dir = str(catalog_dirs[0].resolve())

    with open(base_dir / 'users/Alice.user.yaml') as f:
        data = list(yaml.safe_load_all(f))[1]

    catalog = data['manifests-catalog']

    assert len(catalog) == 2

    # Without public-url thus storage template type (local)
    assert catalog[0]['object'] == 'link'
    assert catalog[0]['storage']['type'] == 'local'
    assert catalog[0]['storage']['location'] == f'{uuid_dir}'

    assert catalog[1]['object'] == 'link'
    assert catalog[1]['storage']['type'] == 'local'


def test_forest_encrypted_catalog_objects(cli, tmp_path, base_dir):
    cli('user', 'create', 'Alice', '--key', '0xaaa')
    cli('template', 'create', 'local', '--location', f'{tmp_path}/wl-forest',
        'forest-tpl')
    cli('template', 'add', 'local', '--location', f'{tmp_path}/wl-forest', 'forest-tpl')

    cli('forest', 'create', '--owner', 'Alice', 'forest-tpl')

    catalog_path = Path(f'/{tmp_path}/wl-forest/.manifests/')
    assert catalog_path.exists()

    catalog_dirs = list(catalog_path.glob('*'))

    assert len(catalog_dirs) == 1

    uuid_dir = str(catalog_dirs[0].resolve())

    with open(base_dir / 'users/Alice.user.yaml') as f:
        data = list(yaml.safe_load_all(f))[1]

    catalog = data['manifests-catalog']

    assert len(catalog) == 2

    # Without public-url thus storage template type (local)
    assert catalog[0]['object'] == 'link'
    assert 'type: local' in catalog[0]['storage']['encrypted']['encrypted-data']
    assert f'location: {uuid_dir}' in catalog[0]['storage']['encrypted']['encrypted-data']

    assert 'type: local' in catalog[1]['storage']['encrypted']['encrypted-data']


def test_forest_user_ensure_manifest_pattern_tc_1(cli, tmp_path):
    cli('user', 'create', 'Alice', '--key', '0xaaa')

    # Both storages are writable, first one will take default manifest pattern
    cli('template', 'create', 'local', '--location', f'{tmp_path}/wl-forest',
        'forest-tpl')
    cli('template', 'add', 'local', '--location', f'{tmp_path}/wl-forest',
        '--manifest-pattern', '/foo.yaml', 'forest-tpl')

    cli('forest', 'create', '--access', '*', '--owner', 'Alice', 'forest-tpl')

    catalog_path = Path(f'/{tmp_path}/wl-forest/.manifests/')
    uuid_dir = list(catalog_path.glob('*'))[0].resolve()

    with open(uuid_dir / '.manifests.container.yaml') as f:
        data = list(yaml.safe_load_all(f))[1]

    storage = data['backends']['storage']
    assert storage[0]['manifest-pattern'] == FileSubcontainersMixin.DEFAULT_MANIFEST_PATTERN
    assert storage[1]['manifest-pattern'] == FileSubcontainersMixin.DEFAULT_MANIFEST_PATTERN


def test_forest_user_ensure_manifest_pattern_tc_2(cli, tmp_path):
    cli('user', 'create', 'Alice', '--key', '0xaaa')

    # First storage is read-only, the second storage takes precedence with its custom template
    cli('template', 'create', 'local', '--location', f'{tmp_path}/wl-forest',
        '--read-only', 'forest-tpl')
    cli('template', 'add', 'local', '--location', f'{tmp_path}/wl-forest',
        '--manifest-pattern', '/foo.yaml', 'forest-tpl')

    cli('forest', 'create', '--access', '*', '--owner', 'Alice', 'forest-tpl')

    catalog_path = Path(f'/{tmp_path}/wl-forest/.manifests/')
    uuid_dir = list(catalog_path.glob('*'))[0].resolve()

    with open(uuid_dir / '.manifests.container.yaml') as f:
        data = list(yaml.safe_load_all(f))[1]

    storage = data['backends']['storage']
    assert storage[0]['manifest-pattern'] == {'type': 'glob', 'path': '/foo.yaml'}
    assert storage[1]['manifest-pattern'] == {'type': 'glob', 'path': '/foo.yaml'}


def test_forest_user_ensure_manifest_pattern_tc_3(cli, tmp_path):
    cli('user', 'create', 'Alice', '--key', '0xaaa')

    # First storage is read-only and it has manifest pattern,
    # the second storage takes precedence with the default manifest pattern
    cli('template', 'create', 'local', '--location', f'{tmp_path}/wl-forest',
        '--manifest-pattern', '/foo.yaml', '--read-only', 'forest-tpl')
    cli('template', 'add', 'local', '--location', f'{tmp_path}/wl-forest',
        'forest-tpl')

    cli('forest', 'create', '--access', '*', '--owner', 'Alice', 'forest-tpl')

    catalog_path = Path(f'/{tmp_path}/wl-forest/.manifests/')
    uuid_dir = list(catalog_path.glob('*'))[0].resolve()

    with open(uuid_dir / '.manifests.container.yaml') as f:
        data = list(yaml.safe_load_all(f))[1]

    storage = data['backends']['storage']
    assert storage[0]['manifest-pattern'] == FileSubcontainersMixin.DEFAULT_MANIFEST_PATTERN
    assert storage[1]['manifest-pattern'] == FileSubcontainersMixin.DEFAULT_MANIFEST_PATTERN


def test_forest_user_ensure_manifest_pattern_non_inline_storage_template(cli, tmp_path):
    cli('user', 'create', 'Alice', '--key', '0xaaa')

    # First storage is read-only and it has manifest pattern,
    # the second storage takes precedence with the default manifest pattern
    cli('template', 'create', 'local', '--location', f'{tmp_path}/wl-forest',
        '--manifest-pattern', '/foo.yaml', '--read-only', 'forest-tpl')
    cli('template', 'add', 'local', '--location', f'{tmp_path}/wl-forest',
        'forest-tpl')

    cli('forest', 'create', '--access', '*', '--owner', 'Alice', 'forest-tpl')

    catalog_path = Path(f'/{tmp_path}/wl-forest/.manifests/')
    uuid_dir = list(catalog_path.glob('*'))[0].resolve()

    with open(uuid_dir / '.manifests.container.yaml') as f:
        data = list(yaml.safe_load_all(f))[1]

    storage = data['backends']['storage']
    assert storage[0]['manifest-pattern'] == FileSubcontainersMixin.DEFAULT_MANIFEST_PATTERN
    assert storage[1]['manifest-pattern'] == FileSubcontainersMixin.DEFAULT_MANIFEST_PATTERN


def test_import_forest_user_with_bridge_link_object(cli, tmp_path, base_dir):
    cli('user', 'create', 'Alice', '--key', '0xaaa')

    cli('template', 'create', 'local', '--location', f'{tmp_path}/wl-forest',
        'forest-template')

    cli('forest', 'create', '--access', '*', '--owner', 'Alice', 'forest-template')

    shutil.copy(Path(f'{base_dir}/users/Alice.user.yaml'), Path(f'{tmp_path}/Alice.yaml'))

    cli('user', 'del', 'Alice', '--cascade')
    cli('user', 'create', 'Bob', '--key', '0xbbb')

    modify_file(base_dir / 'config.yaml', "local-owners:\n- '0xbbb'",
                "local-owners:\n- '0xbbb'\n- '0xaaa'")

    cli('user', 'import', f'{tmp_path}/Alice.yaml')

    with open(base_dir / 'bridges/Alice.bridge.yaml') as f:
        data = list(yaml.safe_load_all(f))[1]

    assert data['user']['object'] == 'link'
    assert data['user']['file'] == '/forest-owner.user.yaml'
    assert data['user']['storage']['type'] == 'local'


def test_import_forest_user_with_undecryptable_bridge_link_object(tmpdir):
    base_config_dir = tmpdir / '.wildland'
    base_data_dir = tmpdir / 'wldata'
    storage_data = base_data_dir / 'storage'
    shared_user_manifests = base_data_dir / 'shared'

    os.mkdir(base_config_dir)
    os.mkdir(base_data_dir)
    os.mkdir(storage_data)
    os.mkdir(shared_user_manifests)

    alice_output = wl_call_output(base_config_dir, 'user', 'create', 'Alice')
    alice_key = alice_output.decode().splitlines()[0].split(' ')[2]

    wl_call(base_config_dir, 'template', 'create', 'local', '--location', storage_data, '--access',
            'Alice', 'forest-template')
    wl_call(base_config_dir, 'template', 'add', 'webdav',
        '--url', 'http://foo-location.com',
        '--login', 'foo-login',
        '--password', 'foo-password', 'forest-template')

    wl_call(base_config_dir, 'forest', 'create', '--access', '*', '--owner', 'Alice',
            'forest-template')

    shutil.copy(Path(f'{base_config_dir}/users/Alice.user.yaml'),
                Path(f'{shared_user_manifests}/Alice.yaml'))

    wl_call(base_config_dir, 'user', 'delete', 'Alice', '--cascade')

    # We need to manually remove Alice's keys (see: TODO issue #531)
    Path(f'{base_config_dir}/keys/{alice_key}.sec').unlink()

    wl_call(base_config_dir, 'user', 'create', 'Bob')

    output = wl_call_output(base_config_dir, 'user', 'import',
                            f'{shared_user_manifests}/Alice.yaml',
                            stderr=subprocess.STDOUT)

    lines = output.decode().splitlines()
    assert lines == [
        f'Created: {base_config_dir}/users/Alice.user.yaml',
        f'\x1b[33mWarning: User {alice_key}: '
        f'failed to load all 2 of the manifests catalog containers. '
         '1 due to lack of decryption key and 1 due to unknown errors)\x1b[0m',
        f'Created: {base_config_dir}/bridges/Alice.bridge.yaml'
    ]


## Storage params sanity test


def test_storage_dropbox_params(cli, base_dir):
    cli('user', 'create', 'Alice', '--key', '0xaaa')
    cli('container', 'create', 'Container', '--no-encrypt-manifest')
    cli('storage', 'create', 'dropbox',
        '--container', 'Container',
        '--inline',
        '--subcontainer-manifest', '/sub.container.yaml',
        '--location', '/foo-location',
        '--token', 'foo-token')

    with open(base_dir / 'containers/Container.container.yaml') as f:
        documents = list(yaml.safe_load_all(f))
        storage = documents[1]['backends']['storage'][0]

    assert storage['location'] == '/foo-location'
    assert storage['token'] == 'foo-token'
    assert storage['manifest-pattern']['type'] == 'list'
    assert storage['manifest-pattern']['paths'] == ['/sub.container.yaml']

    cli('container', 'create', 'Container2', '--no-encrypt-manifest')
    cli('storage', 'create', 'dropbox',
        '--container', 'Container2',
        '--inline',
        '--manifest-pattern', '/*.{object-type}.yaml',
        '--location', '/foo-location',
        '--token', 'foo-token')

    with open(base_dir / 'containers/Container2.container.yaml') as f:
        documents = list(yaml.safe_load_all(f))
        storage = documents[1]['backends']['storage'][0]

    assert storage['location'] == '/foo-location'
    assert storage['token'] == 'foo-token'
    assert storage['manifest-pattern']['type'] == 'glob'
    assert storage['manifest-pattern']['path'] == '/*.{object-type}.yaml'


def test_storage_dropbox_params_with_refresh_token(cli, base_dir):
    cli('user', 'create', 'Alice', '--key', '0xaaa')
    cli('container', 'create', 'Container', '--no-encrypt-manifest')
    cli('storage', 'create', 'dropbox',
        '--container', 'Container',
        '--inline',
        '--subcontainer-manifest', '/sub.yaml',
        '--location', '/foo-location',
        '--app-key', 'foo-app-key',
        '--refresh-token', 'foo-token')

    with open(base_dir / 'containers/Container.container.yaml') as f:
        documents = list(yaml.safe_load_all(f))
        storage = documents[1]['backends']['storage'][0]

    assert storage['location'] == '/foo-location'
    assert storage['app-key'] == 'foo-app-key'
    assert storage['refresh-token'] == 'foo-token'
    assert storage['manifest-pattern']['type'] == 'list'
    assert storage['manifest-pattern']['paths'] == ['/sub.yaml']

    cli('container', 'create', 'Container2', '--no-encrypt-manifest')
    cli('storage', 'create', 'dropbox',
        '--container', 'Container2',
        '--inline',
        '--manifest-pattern', '/*.{object-type}.yaml',
        '--location', '/foo-location',
        '--app-key', 'foo-app-key',
        '--refresh-token', 'foo-token')

    with open(base_dir / 'containers/Container2.container.yaml') as f:
        documents = list(yaml.safe_load_all(f))
        storage = documents[1]['backends']['storage'][0]

    assert storage['location'] == '/foo-location'
    assert storage['app-key'] == 'foo-app-key'
    assert storage['refresh-token'] == 'foo-token'
    assert storage['manifest-pattern']['type'] == 'glob'
    assert storage['manifest-pattern']['path'] == '/*.{object-type}.yaml'


def test_storage_googledrive_params(cli, base_dir):
    cli('user', 'create', 'Alice', '--key', '0xaaa')
    cli('container', 'create', 'Container', '--no-encrypt-manifest')
    cli('storage', 'create', 'googledrive',
        '--container', 'Container',
        '--inline',
        '--subcontainer-manifest', '/sub.yaml',
        '--credentials', '{"token": "foo", "refresh_token": "foo", "token_uri": "foo",'
                         '"client_id": "foo", "client_secret": "foo", "scopes": "foo"}',
        '--skip-interaction')

    with open(base_dir / 'containers/Container.container.yaml') as f:
        documents = list(yaml.safe_load_all(f))
        storage = documents[1]['backends']['storage'][0]

    assert storage['credentials'] == {"token": "foo", "refresh_token": "foo", "token_uri": "foo",
                                      "client_id": "foo", "client_secret": "foo", "scopes": "foo"}
    assert storage['manifest-pattern']['type'] == 'list'
    assert storage['manifest-pattern']['paths'] == ['/sub.yaml']

    cli('container', 'create', 'Container2', '--no-encrypt-manifest')
    cli('storage', 'create', 'googledrive',
        '--container', 'Container2',
        '--inline',
        '--manifest-pattern', '/*.{object-type}.yaml',
        '--credentials', '{"token": "foo", "refresh_token": "foo", "token_uri": "foo",'
                         '"client_id": "foo", "client_secret": "foo", "scopes": "foo"}',
        '--skip-interaction')

    with open(base_dir / 'containers/Container2.container.yaml') as f:
        documents = list(yaml.safe_load_all(f))
        storage = documents[1]['backends']['storage'][0]

    assert storage['credentials'] == {"token": "foo", "refresh_token": "foo", "token_uri": "foo",
                                      "client_id": "foo", "client_secret": "foo", "scopes": "foo"}
    assert storage['manifest-pattern']['type'] == 'glob'
    assert storage['manifest-pattern']['path'] == '/*.{object-type}.yaml'


def test_storage_webdav_params(cli, base_dir):
    cli('user', 'create', 'Alice', '--key', '0xaaa')
    cli('container', 'create', 'Container', '--no-encrypt-manifest')
    cli('storage', 'create', 'webdav',
        '--container', 'Container',
        '--inline',
        '--subcontainer-manifest', '/sub.yaml',
        '--url', 'http://foo-location.com',
        '--login', 'foo-login',
        '--password', 'foo-password')

    with open(base_dir / 'containers/Container.container.yaml') as f:
        documents = list(yaml.safe_load_all(f))
        storage = documents[1]['backends']['storage'][0]

    assert storage['url'] == 'http://foo-location.com'
    assert storage['credentials']['login'] == 'foo-login'
    assert storage['credentials']['password'] == 'foo-password'
    assert storage['manifest-pattern']['type'] == 'list'
    assert storage['manifest-pattern']['paths'] == ['/sub.yaml']

    cli('container', 'create', 'Container2', '--no-encrypt-manifest')
    cli('storage', 'create', 'webdav',
        '--container', 'Container2',
        '--inline',
        '--manifest-pattern', '/*.{object-type}.yaml',
        '--url', 'http://foo-location.com',
        '--login', 'foo-login',
        '--password', 'foo-password')

    with open(base_dir / 'containers/Container2.container.yaml') as f:
        documents = list(yaml.safe_load_all(f))
        storage = documents[1]['backends']['storage'][0]

    assert storage['url'] == 'http://foo-location.com'
    assert storage['credentials']['login'] == 'foo-login'
    assert storage['credentials']['password'] == 'foo-password'
    assert storage['manifest-pattern']['type'] == 'glob'
    assert storage['manifest-pattern']['path'] == '/*.{object-type}.yaml'


def test_storage_s3_params(cli, base_dir):
    cli('user', 'create', 'Alice', '--key', '0xaaa')
    cli('container', 'create', 'Container', '--no-encrypt-manifest')
    cli('storage', 'create', 's3',
        '--container', 'Container',
        '--inline',
        '--subcontainer-manifest', '/sub.yaml',
        '--s3-url', 's3://foo-location',
        '--endpoint-url', 'http://foo-location.com',
        '--access-key', 'foo-access-key',
        '--secret-key', 'foo-secret-key',
        '--with-index')

    with open(base_dir / 'containers/Container.container.yaml') as f:
        documents = list(yaml.safe_load_all(f))
        storage = documents[1]['backends']['storage'][0]

    assert storage['s3_url'] == 's3://foo-location'
    assert storage['endpoint_url'] == 'http://foo-location.com'
    assert storage['credentials']['access-key'] == 'foo-access-key'
    assert storage['credentials']['secret-key'] == 'foo-secret-key'
    assert storage['with-index']
    assert storage['manifest-pattern']['type'] == 'list'
    assert storage['manifest-pattern']['paths'] == ['/sub.yaml']

    cli('container', 'create', 'Container2', '--no-encrypt-manifest')
    cli('storage', 'create', 's3',
        '--container', 'Container2',
        '--inline',
        '--manifest-pattern', '/*.{object-type}.yaml',
        '--s3-url', 's3://foo-location',
        '--endpoint-url', 'http://foo-location.com',
        '--access-key', 'foo-access-key',
        '--secret-key', 'foo-secret-key')

    with open(base_dir / 'containers/Container2.container.yaml') as f:
        documents = list(yaml.safe_load_all(f))
        storage = documents[1]['backends']['storage'][0]

    assert storage['s3_url'] == 's3://foo-location'
    assert storage['endpoint_url'] == 'http://foo-location.com'
    assert storage['credentials']['access-key'] == 'foo-access-key'
    assert storage['credentials']['secret-key'] == 'foo-secret-key'
    assert not storage['with-index']
    assert storage['manifest-pattern']['type'] == 'glob'
    assert storage['manifest-pattern']['path'] == '/*.{object-type}.yaml'


def test_storage_http_params(cli, base_dir):
    cli('user', 'create', 'Alice', '--key', '0xaaa')
    cli('container', 'create', 'Container', '--no-encrypt-manifest')
    cli('storage', 'create', 'http',
        '--container', 'Container',
        '--inline',
        '--subcontainer-manifest', '/sub.yaml',
        '--url', 'http://foo-location.com')

    with open(base_dir / 'containers/Container.container.yaml') as f:
        documents = list(yaml.safe_load_all(f))
        storage = documents[1]['backends']['storage'][0]

    assert storage['url'] == 'http://foo-location.com'
    assert storage['manifest-pattern']['type'] == 'list'
    assert storage['manifest-pattern']['paths'] == ['/sub.yaml']


## Global options (--help, --version etc.)

def test_wl_help(cli):
    result = cli('--help', capture=True)
    assert 'Usage:' in result
    assert 'Options:' in result
    assert 'Commands:' in result
    assert 'Aliases:' in result


def test_wl_version(cli):
    result_1 = cli('--version', capture=True)
    result_2 = cli('version', capture=True)
    assert result_1 == result_2
    version_numbers = result_1.split(" ")[0].split(".")
    assert len(version_numbers) == 3


def test_set_default_cache(cli, base_dir):
    cli('template', 'create', 'local', '--location', '/foo', 't1')
    cli('set-default-cache', 't1')

    with open(base_dir / 'config.yaml') as f:
        config = f.read()
    assert "default-cache-template: t1" in config<|MERGE_RESOLUTION|>--- conflicted
+++ resolved
@@ -1660,41 +1660,21 @@
         '--location', os.fspath(tmp_path),
         '--container', 'Container',
         '--no-inline',
-<<<<<<< HEAD
         '--manifest-pattern', '/m-*.{object-type}.yaml',
-        '--public-url', 'https://example.invalid/')
+        '--no-encrypt-manifest')
 
     cli('container', 'publish', 'Container')
 
-    # “Always two there are. No more, no less. A master and an apprentice.”
-    m1, m2 = tmp_path.glob('*.container.yaml')
-
-    # “But which was destroyed, the master or the apprentice?”
-    with open(m1) as file1:
-        with open(m2) as file2:
-            for line in itertools.chain(file1, file2):
-                if re.fullmatch(
-                        r'- https://example\.invalid/m-([A-Za-z0-9-]+\.){2}container.yaml',
-                        line.strip()):
-                    break
-            else:
-                assert False
-=======
-        '--manifest-pattern', '/m-*.yaml',
-        '--no-encrypt-manifest')
-
-    cli('container', 'publish', 'Container')
-
-    files = tmp_path.glob('**/**/*.yaml')
+    files = tmp_path.glob('**/**/*.container.yaml')
 
     for file in files:
         with open(file) as file1:
             for line in itertools.chain(file1):
                 if re.match(fr'location: {tmp_path}', line.strip()):
                     return
->>>>>>> 6a344076
 
     assert False
+
 
 def test_container_publish_auto(cli, tmp_path):
     cli('user', 'create', 'User', '--key', '0xaaa')
@@ -1725,12 +1705,7 @@
         '--location', os.fspath(tmp_path),
         '--container', 'Container',
         '--no-inline',
-<<<<<<< HEAD
-        '--manifest-pattern', '/manifests/{path}.{object-type}.yaml',
-        '--public-url', 'https://example.invalid/')
-=======
-        '--manifest-pattern', '/manifests/{path}.yaml')
->>>>>>> 6a344076
+        '--manifest-pattern', '/manifests/{path}.{object-type}.yaml')
 
     cli('container', 'publish', 'Container')
 
@@ -1789,13 +1764,8 @@
 def test_published_container_dump(cli, tmp_path, base_dir):
     cli('user', 'create', 'Alice', '--key', '0xaaa')
     cli('template', 'create', 'local', '--location', f'/{tmp_path}/wl-forest',
-<<<<<<< HEAD
         '--manifest-pattern', '/{path}.{object-type}.yaml', 'forest-tpl')
-    cli('forest', 'create', 'Alice', 'forest-tpl')
-=======
-        '--manifest-pattern', '/{path}.yaml', 'forest-tpl')
     cli('forest', 'create', '--owner', 'Alice', 'forest-tpl')
->>>>>>> 6a344076
 
     # Auto publish
     cli('container', 'create', 'AliceContainer', '--path', '/MY/ALICE')
@@ -4264,9 +4234,15 @@
         '--title', 'foobar', '--category', '/boo!foo:hoo', '--category', '/żółć',
         '--local-dir', '/a_local_dir')
 
+    with open(base_dir / 'containers/Container.container.yaml') as f:
+        documents = list(load_yaml_all(f))
+        uuid_path = documents[1]['paths'][0]
+
+    just_uuid = uuid_path.replace('/.uuid/', '')
+
     data = (base_dir / 'containers/Container.container.yaml').read_text()
 
-    assert 'url: https://acme.com/' in data
+    assert f'url: https://acme.com{uuid_path}/foobar/a_local_dir/{just_uuid}' in data
     assert 'login: /boo!foo:hoo' in data
     assert 'password: "/\\u017C\\xF3\\u0142\\u0107"' in data
 
@@ -4352,16 +4328,16 @@
 
 def test_proxy_storage_template(cli, base_dir):
     # The purpose of this test is to verify that the storage templates are working correctly for a
-    # storage type (timeline) that does not have StorageBackend.LOCATION_PARAM defined
+    # storage type (date-proxy) that does not have StorageBackend.LOCATION_PARAM defined
     cli('user', 'create', 'User', '--key', '0xaaa')
     cli('container', 'create', 'Container', '--path', '/PATH')
     cli('storage', 'create', 'local', 'Storage', '--location', '/STORAGE',
         '--container', 'Container', '--inline')
 
-    cli('template', 'create', 'timeline', '--reference-container-url',
-        f'file://{base_dir}/containers/Container.container.yaml', 'timeline')
-
-    with open(base_dir / 'templates/timeline.template.jinja') as f:
+    cli('template', 'create', 'date-proxy', '--reference-container-url',
+        f'file://{base_dir}/containers/Container.container.yaml', 'dateproxy')
+
+    with open(base_dir / 'templates/dateproxy.template.jinja') as f:
         template_jinja = load_yaml(f)
 
     assert len(template_jinja) == 1
@@ -4369,13 +4345,13 @@
         'read-only': False,
         'reference-container': f'file://{base_dir}/containers/Container.container.yaml',
         'timeline-root': '/timeline',
-        'type': 'timeline'
+        'type': 'date-proxy'
     }
 
-    cli('container', 'create', '--storage-template', 'timeline', '--no-encrypt-manifest',
-        'timeline')
-
-    with open(base_dir / 'containers/timeline.container.yaml') as f:
+    cli('container', 'create', '--storage-template', 'dateproxy', '--no-encrypt-manifest',
+        'dateproxy')
+
+    with open(base_dir / 'containers/dateproxy.container.yaml') as f:
         dateproxy_container_manifest = list(load_yaml_all(f))
     assert len(dateproxy_container_manifest) == 2
     assert dateproxy_container_manifest[0] == {
@@ -4393,7 +4369,7 @@
                     'read-only': False,
                     'reference-container': f'file://{base_dir}/containers/Container.container.yaml',
                     'timeline-root': '/timeline',
-                    'type': 'timeline',
+                    'type': 'date-proxy',
                     'backend-id': mock.ANY,
                     'object': 'storage',
                 }
@@ -4509,13 +4485,12 @@
     cli('user', 'create', 'DefaultUser', '--key', '0xaaa')
     cli('user', 'import', str(destination))
 
-    user_path = base_dir / 'users/Bob.user.yaml'
-    assert user_path.read_bytes() == test_data
+    assert (base_dir / 'users/Bob.user.yaml').read_bytes() == test_data
 
     bridge_data = (base_dir / 'bridges/Bob.bridge.yaml').read_text()
     assert 'object: bridge' in bridge_data
     assert 'owner: \'0xaaa\'' in bridge_data
-    assert f'user: file://localhost{user_path}' in bridge_data
+    assert f'user: file://localhost{destination}' in bridge_data
     assert 'pubkey: key.0xbbb' in bridge_data
     assert re.match(r'[\S\s]+paths:\n- /forests/0xbbb-PATH[\S\s]+', bridge_data)
 
@@ -4524,11 +4499,10 @@
 
     assert (base_dir / 'users/Bob.1.user.yaml').read_bytes() == _create_user_manifest('0xccc')
 
-    user_path_1 = base_dir / 'users/Bob.1.user.yaml'
     bridge_data = (base_dir / 'bridges/Bob.1.bridge.yaml').read_text()
     assert 'object: bridge' in bridge_data
     assert 'owner: \'0xaaa\'' in bridge_data
-    assert f'user: file://localhost{user_path_1}' in bridge_data
+    assert f'user: file://localhost{destination}' in bridge_data
     assert 'pubkey: key.0xccc' in bridge_data
     assert re.match(r'[\S\s]+paths:\n- /IMPORT[\S\s]+', bridge_data)
 
@@ -4666,13 +4640,12 @@
     cli('user', 'create', 'Carol', '--key', '0xccc')
     cli('user', 'import', '--bridge-owner', 'Carol', str(destination))
 
-    user_path = base_dir / 'users/Bob.user.yaml'
-    assert user_path.read_bytes() == test_data
+    assert (base_dir / 'users/Bob.user.yaml').read_bytes() == test_data
 
     bridge_data = (base_dir / 'bridges/Bob.bridge.yaml').read_text()
     assert 'object: bridge' in bridge_data
     assert 'owner: \'0xccc\'' in bridge_data
-    assert f'user: file://localhost{user_path}' in bridge_data
+    assert f'user: file://localhost{destination}' in bridge_data
     assert 'pubkey: key.0xbbb' in bridge_data
     assert re.match(r'[\S\s]+paths:\n- /forests/0xbbb-PATH[\S\s]+', bridge_data)
 
@@ -4837,7 +4810,6 @@
     # it should be replaced by native link object support for wl u import
     cli('user', 'import', str(destination))
     bridge_destination = base_dir / 'bridges/Alice.bridge.yaml'
-    user_path = base_dir / 'users/Alice.user.yaml'
 
     link_data = f'''
   storage:
@@ -4846,7 +4818,7 @@
   object: link
   file: /Alice.user.yaml'''
     bridge_text = bridge_destination.read_text()
-    bridge_text = bridge_text.replace('file://localhost' + str(user_path), link_data)
+    bridge_text = bridge_text.replace('file://localhost' + str(destination), link_data)
     bridge_destination.write_text(bridge_text)
 
     user_data = (base_dir / 'users/Alice.user.yaml').read_text()
@@ -4993,36 +4965,26 @@
     first_catalog = catalog_dirs[0]
     uuid_dir = str(first_catalog)
 
-<<<<<<< HEAD
     assert Path(f'{uuid_dir}/forest-owner.user.yaml').exists()
     assert Path(f'{uuid_dir}/.manifests.container.yaml').exists()
-=======
-    assert Path(f'{uuid_dir}/forest-owner.yaml').exists()
-    assert Path(f'{uuid_dir}/.manifests.yaml').exists()
-    with open(Path(first_catalog / 'forest-owner.yaml')) as f:
+    with open(Path(first_catalog / 'forest-owner.user.yaml')) as f:
         stringified_file = ''.join(f.readlines())
         assert "owner: '0xaaa'" in stringified_file
 
     cli('forest', 'create', '--owner', 'Bob', 'forest-tpl')
     catalog_dirs = list(catalog_path.glob('*'))
     catalog_dirs.remove(first_catalog)
-    with open(Path(catalog_dirs[0] / 'forest-owner.yaml')) as f:
+    with open(Path(catalog_dirs[0] / 'forest-owner.user.yaml')) as f:
         stringified_file = ''.join(f.readlines())
         assert "owner: '0xbbb'" in stringified_file
->>>>>>> 6a344076
 
 
 def test_forest_bridge_to(cli, tmp_path, base_dir):
     cli('user', 'create', 'Alice', '--key', '0xaaa')
     cli('user', 'create', 'Bob', '--key', '0xbbb')
     cli('template', 'create', 'local', '--location', f'/{tmp_path}/wl-forest',
-<<<<<<< HEAD
         '--manifest-pattern', '/{path}.{object-type}.yaml', 'forest-tpl')
-    cli('forest', 'create', '--access', '*', 'Bob', 'forest-tpl')
-=======
-        '--manifest-pattern', '/{path}.yaml', 'forest-tpl')
     cli('forest', 'create', '--access', '*', '--owner', 'Bob', 'forest-tpl')
->>>>>>> 6a344076
 
     cli('bridge', 'create', 'Bridge', '--target-user', 'Bob', '--path', '/Bridge/To/Bob')
 
