# Wildland Project
#
# Copyright (C) 2020 Golem Foundation,
#                    Paweł Marczewski <pawel@invisiblethingslab.com>,
#                    Wojtek Porczyk <woju@invisiblethingslab.com>
#
# This program is free software: you can redistribute it and/or modify
# it under the terms of the GNU General Public License as published by
# the Free Software Foundation, either version 3 of the License, or
# (at your option) any later version.
#
# This program is distributed in the hope that it will be useful,
# but WITHOUT ANY WARRANTY; without even the implied warranty of
# MERCHANTABILITY or FITNESS FOR A PARTICULAR PURPOSE.  See the
# GNU General Public License for more details.
#
# You should have received a copy of the GNU General Public License
# along with this program.  If not, see <https://www.gnu.org/licenses/>.

# pylint: disable=missing-docstring, redefined-outer-name

import tempfile
from pathlib import Path

import pytest

from ..manifest.manifest import Manifest, Header, ManifestError
from ..manifest.sig import SodiumSigContext


@pytest.fixture(scope='session')
def key_dir():
    with tempfile.TemporaryDirectory(prefix='wlsecret.') as d:
        yield Path(d)


@pytest.fixture
def sig(key_dir):
    return SodiumSigContext(key_dir)


@pytest.fixture
def owner(sig):
    own, pubkey = sig.generate()
    sig.add_pubkey(pubkey)
    return own


def make_header(sig, owner, test_data):
    signature = sig.sign(owner, test_data)
    header = Header(signature.strip())
    return header.to_bytes()


def test_parse(sig, owner):
    test_data = f'''
object: test
owner: "{owner}"
key1: value1
key2: "value2"
'''.encode()

    data = make_header(sig, owner, test_data) + b'\n---\n' + test_data
    manifest = Manifest.from_bytes(data, sig)
    assert manifest.fields['owner'] == owner
    assert manifest.fields['key1'] == 'value1'
    assert manifest.fields['key2'] == 'value2'


def test_parse_key_not_loaded(sig):
    # This should fail because a key that was not explicitly loaded into sig context should not
    # be usable
    owner, pubkey = sig.generate()
    sig_2 = sig.copy()

    sig.add_pubkey(pubkey)

    test_data = f'''
    object: test
    owner: "{owner}"
    key1: value1
    key2: "value2"
    '''.encode()

    data = make_header(sig, owner, test_data) + b'\n---\n' + test_data

    with pytest.raises(ManifestError):
        Manifest.from_bytes(data, sig_2)


def test_parse_deprecated(sig, owner):
    test_data = f'''
object: test
signer: "{owner}"
key1: value1
key2: "value2"
'''.encode()

    data = make_header(sig, owner, test_data) + b'\n---\n' + test_data
    manifest = Manifest.from_bytes(data, sig)
    assert manifest.fields['owner'] == owner
    assert manifest.fields['key1'] == 'value1'
    assert manifest.fields['key2'] == 'value2'


def test_parse_no_signature(sig, owner):
    test_data = f'''
---
object: test
owner: "{owner}"
key1: value1
'''.encode()
    manifest = Manifest.from_bytes(test_data, sig, trusted_owner=owner)
    assert manifest.fields['owner'] == owner
    assert manifest.fields['key1'] == 'value1'

    with pytest.raises(ManifestError, match='Signature expected'):
        Manifest.from_bytes(test_data, sig)

    with pytest.raises(ManifestError, match='Wrong owner for manifest without signature'):
        Manifest.from_bytes(test_data, sig, trusted_owner='0xcafe')


def test_parse_wrong_owner(sig, owner):
    test_data = '''
object: test
owner: other owner
key1: value1
key2: "value2"
'''.encode()
    data = make_header(sig, owner, test_data) + b'\n---\n' + test_data

    with pytest.raises(ManifestError, match='Manifest owner does not have access to signing key'):
        Manifest.from_bytes(data, sig)

def test_parse_guess_manifest_type_bridge(sig, owner):
    test_data = f'''
owner: "{owner}"
user: user1
key1: value1
key2: "value2"
'''.encode()

    data = make_header(sig, owner, test_data) + b'\n---\n' + test_data
    manifest = Manifest.from_bytes(data, sig)
    assert manifest.fields['object'] == 'bridge'

def test_parse_guess_manifest_type_container(sig, owner):
    test_data = f'''
owner: "{owner}"
backends: 
    storage: []
key1: value1
key2: "value2"
'''.encode()

    data = make_header(sig, owner, test_data) + b'\n---\n' + test_data
    manifest = Manifest.from_bytes(data, sig)
    assert manifest.fields['object'] == 'container'

def test_parse_guess_manifest_type_storage(sig, owner):
    test_data = f'''
owner: "{owner}"
type: type1
key1: value1
key2: "value2"
'''.encode()

    data = make_header(sig, owner, test_data) + b'\n---\n' + test_data
    manifest = Manifest.from_bytes(data, sig)
    assert manifest.fields['object'] == 'storage'

def test_parse_guess_manifest_type_user(sig, owner):
    test_data = f'''
owner: "{owner}"
pubkeys: []
key1: value1
key2: "value2"
'''.encode()

    data = make_header(sig, owner, test_data) + b'\n---\n' + test_data
    manifest = Manifest.from_bytes(data, sig)
    assert manifest.fields['object'] == 'user'


<<<<<<< HEAD
def test_parse_duplicate_keys(sig, owner):
    test_data = f'''
owner: "{owner}"
pubkeys: []
key1: value1
key1: value2
'''.encode()

    data = make_header(sig, owner, test_data) + b'\n---\n' + test_data
    with pytest.raises(ManifestError):
        Manifest.from_bytes(data, sig)
=======
def test_encrypt(sig, owner):
    test_data = {
        'owner': owner,
        'key': 'VALUE'
    }
    encrypted_data = Manifest.encrypt(test_data, sig)
    assert list(encrypted_data.keys()) == ['encrypted']
    assert list(encrypted_data['encrypted'].keys()) == ['encrypted-data', 'encrypted-keys']
    decrypted_data = Manifest.decrypt(encrypted_data, sig)
    assert decrypted_data['owner'] == owner
    assert decrypted_data['key'] == 'VALUE'


def test_encrypt_fail(sig, owner):
    test_data = {
        'owner': owner,
        'key': 'VALUE'
    }
    encrypted_data = Manifest.encrypt(test_data, sig)
    del sig.private_keys[owner]
    with pytest.raises(ManifestError):
        Manifest.decrypt(encrypted_data, sig)


def test_encrypt_access(sig, owner):
    additional_owner, pubkey = sig.generate()
    sig.add_pubkey(pubkey)

    test_data = {
        'owner': owner,
        'key': 'VALUE',
        'access': [{'user': additional_owner}]
    }
    encrypted_data = Manifest.encrypt(test_data, sig)

    del sig.private_keys[owner]
    (sig.key_dir / f'{owner}.sec').unlink()

    decrypted_data = Manifest.decrypt(encrypted_data, sig)
    assert decrypted_data['owner'] == owner
    assert decrypted_data['key'] == 'VALUE'


def test_encrypt_add_owner(sig, owner):
    _, additional_pubkey = sig.generate()
    sig.add_pubkey(additional_pubkey, owner)

    test_data = {
        'owner': owner,
        'key': 'VALUE',
    }
    encrypted_data = Manifest.encrypt(test_data, sig)

    assert len(encrypted_data['encrypted']['encrypted-keys']) == 2

    del sig.private_keys[owner]
    (sig.key_dir / f'{owner}.sec').unlink()

    decrypted_data = Manifest.decrypt(encrypted_data, sig)
    assert decrypted_data['owner'] == owner
    assert decrypted_data['key'] == 'VALUE'


def test_encrypt_no(sig, owner):
    test_data = {
        'owner': owner,
        'key': 'VALUE',
        'access': [{'user': '*'}]
    }
    encrypted_data = Manifest.encrypt(test_data, sig)
    assert encrypted_data == test_data


def test_encrypt_inline_storage(sig, owner):
    additional_owner, pubkey = sig.generate()
    sig.add_pubkey(pubkey)

    test_data = {
        'owner': owner,
        'key': 'VALUE',
        'access': [{'user': '*'}],
        'backends': {
            'storage': [
                {'key3': 'VALUE3'},
                {'key2': 'VALUE2',
                 'access': [{'user': additional_owner}]}
            ]
        }
    }
    encrypted_data = Manifest.encrypt(test_data, sig)
    assert 'owner' in encrypted_data
    assert encrypted_data['owner'] == owner
    assert 'backends' in encrypted_data
    assert 'storage' in encrypted_data['backends']
    assert len(encrypted_data['backends']['storage']) == 2
    assert 'encrypted' in encrypted_data['backends']['storage'][1]
    assert len(encrypted_data['backends']['storage'][1]['encrypted']['encrypted-keys']) == 2

    decrypted_data = Manifest.decrypt(encrypted_data, sig)
    assert test_data == decrypted_data


def test_original_bytes(sig, owner):
    test_data = f'''
object: test
owner: "{owner}"
key1: value1
key2: "value2"
'''.encode()

    data = make_header(sig, owner, test_data) + b'\n---\n' + test_data
    manifest = Manifest.from_bytes(data, sig)

    (sig.key_dir / f'{owner}.sec').unlink()

    data = manifest.to_bytes()

    manifest_2 = Manifest.from_bytes(data, sig)

    assert manifest_2.fields['owner'] == owner
    assert manifest_2.fields['key1'] == 'value1'
    assert manifest_2.fields['key2'] == 'value2'
>>>>>>> c2f798ec
<|MERGE_RESOLUTION|>--- conflicted
+++ resolved
@@ -183,7 +183,6 @@
     assert manifest.fields['object'] == 'user'
 
 
-<<<<<<< HEAD
 def test_parse_duplicate_keys(sig, owner):
     test_data = f'''
 owner: "{owner}"
@@ -195,7 +194,7 @@
     data = make_header(sig, owner, test_data) + b'\n---\n' + test_data
     with pytest.raises(ManifestError):
         Manifest.from_bytes(data, sig)
-=======
+
 def test_encrypt(sig, owner):
     test_data = {
         'owner': owner,
@@ -317,5 +316,4 @@
 
     assert manifest_2.fields['owner'] == owner
     assert manifest_2.fields['key1'] == 'value1'
-    assert manifest_2.fields['key2'] == 'value2'
->>>>>>> c2f798ec
+    assert manifest_2.fields['key2'] == 'value2'