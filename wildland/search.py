--- conflicted
+++ resolved
@@ -282,12 +282,9 @@
         """
         Resolve all path parts, yield all results that match.
         """
-<<<<<<< HEAD
 
         # deduplicate results
         seen = set()
-=======
->>>>>>> d4f4d5a0
         for step in self._resolve_first():
             for last_step in self._resolve_rest(step, 1):
                 if last_step not in seen:
