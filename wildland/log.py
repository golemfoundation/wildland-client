# Wildland Project
#
# Copyright (C) 2020 Golem Foundation
#
# Authors:
#                    Paweł Marczewski <pawel@invisiblethingslab.com>,
#                    Wojtek Porczyk <woju@invisiblethingslab.com>
#
# This program is free software: you can redistribute it and/or modify
# it under the terms of the GNU General Public License as published by
# the Free Software Foundation, either version 3 of the License, or
# (at your option) any later version.
#
# This program is distributed in the hope that it will be useful,
# but WITHOUT ANY WARRANTY; without even the implied warranty of
# MERCHANTABILITY or FITNESS FOR A PARTICULAR PURPOSE.  See the
# GNU General Public License for more details.
#
# You should have received a copy of the GNU General Public License
# along with this program.  If not, see <https://www.gnu.org/licenses/>.
#
# SPDX-License-Identifier: GPL-3.0-or-later

"""
Logging
"""

import logging
import logging.config


def get_logger(name):
    """
    Simple logger
    """
    logging.basicConfig(format='%(levelname)s:%(name)s:%(message)s')
    logger = logging.getLogger(name)
    return logger


class ConsoleFormatter(logging.Formatter):
    """
    A formatter that colors messages in console.
    """

    default_time_format = '%H:%M:%S'
    # https://en.wikipedia.org/wiki/ANSI_escape_code
    colors = {
        'grey': '\x1b[38;5;246m',
        'green': '\x1b[32m',
        'yellow': '\x1b[93;1m',
        'red': '\x1b[91;1m',
        'cyan': '\x1b[96m',
        'reset': '\x1b[0m',
    }

    def __init__(self, fmt, *args, **kwargs):
        if fmt is None:
            fmt = ('{grey}%(asctime)s '
                   '{green}[%(process)d/%(threadName)s] '
                   '{cyan}[%(name)s] '
                   '$COLOR%(message)s'
                   '{reset}')
<<<<<<< HEAD

        fmt = fmt.format(**self.colors)
=======
            fmt = fmt.format(**self.colors)
>>>>>>> b69f6999
        super().__init__(fmt, *args, **kwargs)

    def format(self, record):
        result = super().format(record)
        level_color = {
            'DEBUG': 'grey',
            'INFO': 'reset',
            'WARNING': 'yellow',
            'ERROR': 'red',
            'CRITICAL': 'red',
        }.get(record.levelname, 'reset')
        result = result.replace('$COLOR', self.colors[level_color])
        return result

    def formatException(self, ei):
        result = super().formatException(ei)
        result = '{red}{result}{reset}'.format(result=result, **self.colors)
        return result


class BriefConsoleFormatter(ConsoleFormatter):
    """
    A formatter for color and brief (for users) messages in console.
    """
    colors = {
        'grey': '\x1b[38;5;246m',
        'green': '\x1b[32m',
        'yellow': '\x1b[33m',
        'red': '\x1b[31m',
        'cyan': '\x1b[36m',
        'reset': '\x1b[0m',
    }

    def __init__(self, fmt, *args, **kwargs):
        fmt = ('$COLOR$LEVEL: %(message)s'
               '{reset}')
        fmt = fmt.format(**self.colors)
        super().__init__(fmt, *args, **kwargs)

    def format(self, record):
        result = super().format(record)
        result = result.replace('$LEVEL', record.levelname.title())
        return result


def init_logging(console=True, file_path=None, level='DEBUG'):
    """
    Configure logging module.
    """

    config: dict = {
        'version': 1,
        'disable_existing_loggers': False,
        'formatters': {
            'default': {
                'class': 'logging.Formatter',
                'format': '%(asctime)s [%(process)d/%(threadName)s] %(levelname)s [%(name)s] '
                          '%(message)s',
            },
            'console': {
                'class': 'wildland.log.ConsoleFormatter',
            },
        },
        'handlers': {
            'console': {
                'class': 'logging.StreamHandler',
                'stream': 'ext://sys.stderr',
                'formatter': 'console',
            },
        },
        'root': {
            'level': level,
            'handlers': [],
        },
        'loggers': {
            'boto3': {'level': 'INFO'},
            'botocore': {'level': 'INFO'},
            's3transfer': {'level': 'INFO'},
        }
    }

    if console:
        config['root']['handlers'].append('console')

        if level not in ("DEBUG", "INFO"):
            config['formatters']['console']['class'] = 'wildland.log.BriefConsoleFormatter'

    if file_path:
        config['handlers']['file'] = {
            'class': 'logging.FileHandler',
            'filename': file_path,
            'formatter': 'default',
        }
        config['root']['handlers'].append('file')

    logging.config.dictConfig(config)<|MERGE_RESOLUTION|>--- conflicted
+++ resolved
@@ -61,12 +61,7 @@
                    '{cyan}[%(name)s] '
                    '$COLOR%(message)s'
                    '{reset}')
-<<<<<<< HEAD
-
-        fmt = fmt.format(**self.colors)
-=======
             fmt = fmt.format(**self.colors)
->>>>>>> b69f6999
         super().__init__(fmt, *args, **kwargs)
 
     def format(self, record):
