# Wildland Project
#
# Copyright (C) 2020 Golem Foundation,
#                    Paweł Marczewski <pawel@invisiblethingslab.com>,
#                    Wojtek Porczyk <woju@invisiblethingslab.com>
#
# This program is free software: you can redistribute it and/or modify
# it under the terms of the GNU General Public License as published by
# the Free Software Foundation, either version 3 of the License, or
# (at your option) any later version.
#
# This program is distributed in the hope that it will be useful,
# but WITHOUT ANY WARRANTY; without even the implied warranty of
# MERCHANTABILITY or FITNESS FOR A PARTICULAR PURPOSE.  See the
# GNU General Public License for more details.
#
# You should have received a copy of the GNU General Public License
# along with this program.  If not, see <https://www.gnu.org/licenses/>.

"""
Stuff related to publishing and unpublishing containers.
"""

import logging
<<<<<<< HEAD
import pathlib
from typing import Optional, Generator
=======
from pathlib import Path, PurePosixPath
from typing import Optional, Generator, cast, List, Set, Tuple
>>>>>>> 0d79db31

from wildland.wildland_object.wildland_object import WildlandObject
from .client import Client
from .container import Container
from .exc import WildlandError
<<<<<<< HEAD
from .manifest.manifest import ManifestError
=======
from .manifest.manifest import ManifestError, WildlandObjectType, Manifest
>>>>>>> 0d79db31
from .storage_driver import StorageDriver
from .storage import Storage

logger = logging.getLogger('publish')


class Publisher:
    # Between two publish operations, things might have changed:
    # - different container paths,
    # - different set of storages.
    # Things that (we assume) didn't change:
    # - container uuid,
    # - manifest-pattern,
    # - base-url.

    """
    A behavior for publishing and unpublishing manifests

    >>> Publisher(client, container1).publish_manifest()
    >>> Publisher(client, container2).unpublish_manifest()
    """
    def __init__(self, client: Client, container: Container,
<<<<<<< HEAD
                 catalog_entry: Optional[Container] = None):
=======
                 infrastructure: Optional[Container] = None):
>>>>>>> 0d79db31
        self.client = client
        self.container = container

        if catalog_entry is not None:
            raise NotImplementedError(
                'choosing catalog entry is not supported')

        self.container_uuid_path = self.container.uuid_path

    def publish_container(self) -> None:
        """
        Publish the manifest
        """
        infra_storage = next(_InfraChecker.get_storages_for_publish(
            self.client, self.container.owner))
        _StoragePublisher(self, infra_storage).publish_container()
        if self.container.local_path:
            _PublisherCache(self.client).remove(self.container.local_path)

    def unpublish_container(self) -> None:
        """
        Unpublish the manifest
        """
        for storage in _InfraChecker.get_storages_for_publish(self.client, self.container.owner):
            _StoragePublisher(self, storage).unpublish_container()
        if self.container.local_path:
            _PublisherCache(self.client).add(self.container.local_path)

    def republish_container(self) -> None:
        """
        If the manifest is already published, republish it in the same infrastructure.
        """
        published = []
        try:
            for storage in _InfraChecker.get_storages_for_publish(
                    self.client, self.container.owner):
                if _InfraChecker.is_published_in_storage(storage, self.container_uuid_path):
                    published.append(storage)
        except WildlandError:
            pass

        for storage in published:
            _StoragePublisher(self, storage).publish_container()

        if published and self.container.local_path:
            _PublisherCache(self.client).remove(self.container.local_path)

    @staticmethod
    def list_unpublished_containers(client) -> List[str]:
        """
        Return list of unpublished containers for given client.
        """
        not_published = list(_PublisherCache(client).load_cache())
        return not_published


class _InfraChecker:
    """
    Helper class: checking which container has been published and finding
    suitable storages to publish the container manifest.

    Group of static methods used in Publisher and _PublisherCache.
    """

    @staticmethod
    def is_published(client: Client, owner: str, container_uuid_path: PurePosixPath) -> bool:
        """
        Check if the container is published in any storage.
        """
        try:
            for storage in _InfraChecker.get_storages_for_publish(client, owner):
                if _InfraChecker.is_published_in_storage(storage, container_uuid_path):
                    return True
        except WildlandError:
            pass
        return False

    @staticmethod
    def is_published_in_storage(infra_storage: Storage,
                                container_uuid_path: PurePosixPath) -> bool:
        """
        Check if the container is published in given infrastructure storage.
        """
        assert infra_storage.params['manifest-pattern']['type'] == 'glob'
        pattern = infra_storage.params['manifest-pattern']['path']

        path_pattern = pattern.replace('*', container_uuid_path.name)

        container_relpath = PurePosixPath(
            path_pattern.replace('{path}', str(container_uuid_path.relative_to('/')))
        ).relative_to('/')

        with StorageDriver.from_storage(infra_storage) as driver:
            try:
                driver.read_file(container_relpath)
                return True
            except FileNotFoundError:
                return False

    @staticmethod
    def get_storages_for_publish(client: Client, container_owner: str
                                 ) -> Generator[Storage, None, None]:
        """
        Iterate over all suitable storages to publish container manifest.
<<<<<<< HEAD
        '''
        owner = self.client.load_object_from_name(WildlandObject.Type.USER, self.container.owner)
=======
        """
        owner = client.load_object_from_name(WildlandObjectType.USER, container_owner)
>>>>>>> 0d79db31

        ok = False
        rejected = []

        for container_candidate in owner.load_catalog():
            try:
<<<<<<< HEAD
=======
                container_candidate = (
                    client.load_object_from_url_or_dict(
                        WildlandObjectType.CONTAINER, c, container_owner))

>>>>>>> 0d79db31
                all_storages = list(
                    client.all_storages(container=container_candidate))

                if not all_storages:
                    rejected.append(
                        f'container {container_candidate.uuid} '
                        'has no available storages')
                    continue

                for storage_candidate in all_storages:
                    if 'manifest-pattern' not in storage_candidate.params or \
                            storage_candidate.params['manifest-pattern']['type'] != 'glob':
                        rejected.append(
                            f'storage {storage_candidate.params["backend-id"]} of '
                            f'container {container_candidate.uuid} '
                            'does not have manifest_pattern')
                        continue

                    if not storage_candidate.is_writeable:
                        rejected.append(
                            f'storage {storage_candidate.params["backend-id"]} of '
                            f'container {container_candidate.uuid} '
                            'is not writeable')
                        continue

                    # Attempt to mount the storage driver first.
                    # Failure in attempt to mount the backend should try the next storage from the
                    # container and if still not mounted, move to the next container
                    try:
                        with StorageDriver.from_storage(storage_candidate) as _driver:
                            ok = True
                            yield storage_candidate

                            # yield at most a single storage for a container
                            break

                    except (WildlandError, PermissionError, FileNotFoundError) as ex:
                        rejected.append(
                            f'storage {storage_candidate.params["backend-id"]} of '
                            f'container {container_candidate.uuid} '
                            f'could not be mounted: {ex!s}')
                        logger.debug(
                            'Failed to mount storage when publishing with '
                            'exception: %s',
                            ex)
                        continue

            except (ManifestError, WildlandError) as ex:
                rejected.append(
                    f'container {repr(container_candidate)} has serious problems: {ex!s}')
                logger.debug(
                    'Failed to load container when publishing with exception: %s', ex)
                continue

        if not ok:
            raise WildlandError(
                'Cannot find any container suitable as publishing platform:'
                + ''.join(f'\n- {i}' for i in rejected))


class _StoragePublisher:
    """
    Helper class: publish/unpublish for a single storage

    This is because publishing is done to single storage, but unpublish should
    be attempted from all viable manifests catalog entries to avoid a situation when user
    commands an unpublish, we find no manifests in some container and report to
    user that there no manifests, which would obviously be wrong.
    """

    def __init__(self, publisher: Publisher, catalog_storage: Storage):
        self.client = publisher.client
        self.container = publisher.container
        self.container_uuid_path = publisher.container_uuid_path

        # TODO this requires a more subtle manifest-pattern rewrite including more types
<<<<<<< HEAD
        # of writeable and publisheable-to storages
        self.catalog_storage = catalog_storage
        assert self.catalog_storage.params['manifest-pattern']['type'] == 'glob'
        self.pattern = self.catalog_storage.params['manifest-pattern']['path']
=======
        # of writeable and publishable-to storages
        self.infra_storage = infra_storage
        assert self.infra_storage.params['manifest-pattern']['type'] == 'glob'
        self.pattern = self.infra_storage.params['manifest-pattern']['path']
>>>>>>> 0d79db31

    def _get_relpath_for_storage_manifest(self, backend_id):
        # we publish only a single manifest for a storage, under `/.uuid/` path
        container_manifest = next(
            self._get_relpaths_for_container_manifests(self.container))
        return container_manifest.with_name(
            container_manifest.name.removesuffix('.yaml')
            + f'.{backend_id}.yaml'
        )

    def _get_relpaths_for_container_manifests(self, container):
        path_pattern = self.pattern.replace('*', container.uuid)

        # always return /.uuid/ path first
        yield PurePosixPath(
            path_pattern.replace('{path}', str(self.container_uuid_path.relative_to('/')))
        ).relative_to('/')

        if '{path}' in path_pattern:
            for path in container.expanded_paths:
                if path == self.container_uuid_path:
                    continue
                yield PurePosixPath(path_pattern.replace(
                    '{path}', str(path.relative_to('/')))).relative_to('/')

    def unpublish_container(self) -> None:
        """
        Unpublish a container from a container owner.
        """
        self.publish_container(just_unpublish=True)

    def publish_container(self, just_unpublish: bool = False) -> None:
        """
        Publish a container to a container owner by the same user.
        """
        # Marczykowski-Górecki's Algorithm:
        # 1) choose manifests catalog entry from container owner
        #    - if the container was published earlier, the same entry
        #      should be chosen; this will make sense when user will be able to
        #      choose to which catalog entry the container should be published
        # 2) generate all new relpaths for the container and storages
        # 3) try to fetch container from new relpaths; check if the file
        #    contains the same container; if yes, generate relpaths for old
        #    paths
        # 4) remove old copies of manifest for container and storages (only
        #    those that won't be overwritten later)
        # 5) post new storage manifests
        # 6) post new container manifests starting with /.uuid/ one
        #
        # For unpublishing, instead of 4), 5) and 6), all manifests are removed
        # from relpaths and no new manifests are published.

        container_relpaths = list(
            self._get_relpaths_for_container_manifests(self.container))
        storage_relpaths = {}
        old_relpaths_to_remove = set()

<<<<<<< HEAD
        with StorageDriver.from_storage(self.catalog_storage) as driver:
            # replace old relative URLs with new, better URLs
            for backend in self.container.load_backends(include_inline=False):
                relpath = self._get_relpath_for_storage_manifest(backend.backend_id)
                assert relpath not in storage_relpaths
                storage_relpaths[relpath] = backend
                self.container.add_storage_from_obj(
                    backend, inline=False, new_url=driver.storage_backend.get_url_for_path(relpath))
=======
        with StorageDriver.from_storage(self.infra_storage) as driver:
            for i in range(len(self.container.backends)):
                if isinstance(self.container.backends[i], collections.abc.Mapping):
                    continue
                backend = self.client.load_object_from_url(WildlandObjectType.STORAGE,
                    cast(str, self.container.backends[i]), self.container.owner)
                relpath = self._get_relpath_for_storage_manifest(backend)
                assert relpath not in storage_relpaths
                storage_relpaths[relpath] = backend
                self.container.backends[i] = driver.storage_backend.get_url_for_path(relpath)
>>>>>>> 0d79db31

            # fetch from /.uuid path
            try:
                old_container_manifest_data = driver.read_file(container_relpaths[0])
            except FileNotFoundError:
                pass
            else:
                old_container = self.client.load_object_from_bytes(
                    WildlandObject.Type.CONTAINER, old_container_manifest_data)
                assert isinstance(old_container, Container)

                if not old_container.uuid == self.container.uuid:
                    # we just downloaded this file from container_relpaths[0], so
                    # things are very wrong here
                    raise WildlandError(
                        f'old version of container manifest at storage '
                        f'{driver.storage.params["backend-id"]} has serious '
                        f'problems; please remove it manually')

                old_relpaths_to_remove.update(set(
                    self._get_relpaths_for_container_manifests(old_container)))
                for url in old_container.load_raw_backends(include_inline=False):
                    old_relpaths_to_remove.add(
                        driver.storage_backend.get_path_for_url(url))

            if just_unpublish:
                old_relpaths_to_remove.update(container_relpaths)
                old_relpaths_to_remove.update(storage_relpaths)
            else:
                old_relpaths_to_remove.difference_update(container_relpaths)
                old_relpaths_to_remove.difference_update(storage_relpaths)

            # remove /.uuid path last, if present (bool sorts False < True)
            for relpath in sorted(old_relpaths_to_remove,
                                  key=(lambda path: path.parts[:2] == ('/', '.uuid'))):
                try:
                    driver.remove_file(relpath)
                except FileNotFoundError:
                    pass

            if not just_unpublish:
                for relpath, storage in storage_relpaths.items():
                    driver.makedirs(relpath.parent)
                    driver.write_file(relpath, self.client.session.dump_object(storage))

                for relpath in container_relpaths:
                    driver.makedirs(relpath.parent)
<<<<<<< HEAD
                    driver.write_file(relpath, self.client.session.dump_object(self.container))
=======
                    driver.write_file(relpath, self.client.session.dump_object(self.container))


class _PublisherCache:
    """
    Helper class: caching paths of unpublished containers in '.unpublished' file.

    To avoid loading all containers and checking where are published every
    time during mounting. Caching unpublished containers seems better than
    published ones since containers are publishing by default.
    """

    def __init__(self, client: Client):
        self.client = client
        self.file: Path = client.dirs[WildlandObjectType.CONTAINER] / '.unpublished'

    def load_cache(self) -> Set[str]:
        """
        Return updated cache content.
        """
        if self._is_invalid():
            self._update()
        return self._load()

    def add(self, path: Path) -> None:
        """
        Cache path.
        """
        to_add = self.client.dirs[WildlandObjectType.CONTAINER] / path
        if self._is_invalid(ignore=to_add):
            self._update()
        cache = self._load()
        cache.add(str(to_add))
        self._save(cache)

    def remove(self, path: Path) -> None:
        """
        Remove path from cache.
        """
        to_remove = self.client.dirs[WildlandObjectType.CONTAINER] / path
        if self._is_invalid(ignore=to_remove):
            self._update()
        cache = self._load()
        cache.discard(str(to_remove))
        self._save(cache)

    def _load(self) -> Set[str]:
        with open(self.file, 'r') as f:
            lines = f.readlines()
            cache = set(line.rstrip() for line in lines)
        return cache

    def _save(self, cache: Set[str]) -> None:
        with open(self.file, 'w') as f:
            f.writelines([path + '\n' for path in cache])

    def _is_invalid(self, ignore: Optional[Path] = None) -> bool:
        if not self.file.exists():
            return True

        manifests = list(self.file.parent.glob('*.yaml'))
        if ignore:
            manifests.remove(ignore)
        if not manifests:
            return False

        newest = max(manifests, key=lambda y: y.stat().st_mtime)
        return self.file.stat().st_mtime < newest.stat().st_mtime

    def _update(self) -> None:
        containers = self._load_all_containers_info()

        cache = set()
        for path, uuid, owner in containers:
            if uuid and not _InfraChecker.is_published(self.client, owner, uuid):
                cache.add(str(path))

        self._save(cache)

    def _load_all_containers_info(self) \
            -> Generator[Tuple[Path, Optional[PurePosixPath], str], None, None]:
        for path in sorted(self.file.parent.glob('*.yaml')):
            try:
                data = path.read_bytes()
                manifest = Manifest.from_bytes(data, self.client.session.sig,
                                               allow_only_primary_key=False,
                                               trusted_owner=None, decrypt=True)

                for c_path in manifest.fields['paths']:
                    pure_path = PurePosixPath(c_path)
                    if pure_path.parent == PurePosixPath('/.uuid/'):
                        uuid: Optional[PurePosixPath] = pure_path
                        break
                else:
                    uuid = None

                owner = manifest.fields['owner']

            except WildlandError as e:
                logger.warning('error loading %s manifest: %s: %s',
                               WildlandObjectType.CONTAINER.value, path, e)
            else:
                yield path, uuid, owner
>>>>>>> 0d79db31
<|MERGE_RESOLUTION|>--- conflicted
+++ resolved
@@ -22,23 +22,14 @@
 """
 
 import logging
-<<<<<<< HEAD
-import pathlib
-from typing import Optional, Generator
-=======
 from pathlib import Path, PurePosixPath
-from typing import Optional, Generator, cast, List, Set, Tuple
->>>>>>> 0d79db31
+from typing import Optional, Generator, List, Set, Tuple
 
 from wildland.wildland_object.wildland_object import WildlandObject
 from .client import Client
 from .container import Container
 from .exc import WildlandError
-<<<<<<< HEAD
-from .manifest.manifest import ManifestError
-=======
-from .manifest.manifest import ManifestError, WildlandObjectType, Manifest
->>>>>>> 0d79db31
+from .manifest.manifest import ManifestError, Manifest
 from .storage_driver import StorageDriver
 from .storage import Storage
 
@@ -61,11 +52,7 @@
     >>> Publisher(client, container2).unpublish_manifest()
     """
     def __init__(self, client: Client, container: Container,
-<<<<<<< HEAD
                  catalog_entry: Optional[Container] = None):
-=======
-                 infrastructure: Optional[Container] = None):
->>>>>>> 0d79db31
         self.client = client
         self.container = container
 
@@ -96,7 +83,7 @@
 
     def republish_container(self) -> None:
         """
-        If the manifest is already published, republish it in the same infrastructure.
+        If the manifest is already published, republish it in the same manifest catalog.
         """
         published = []
         try:
@@ -147,7 +134,7 @@
     def is_published_in_storage(infra_storage: Storage,
                                 container_uuid_path: PurePosixPath) -> bool:
         """
-        Check if the container is published in given infrastructure storage.
+        Check if the container is published in given manifest catalog storage.
         """
         assert infra_storage.params['manifest-pattern']['type'] == 'glob'
         pattern = infra_storage.params['manifest-pattern']['path']
@@ -170,26 +157,14 @@
                                  ) -> Generator[Storage, None, None]:
         """
         Iterate over all suitable storages to publish container manifest.
-<<<<<<< HEAD
-        '''
-        owner = self.client.load_object_from_name(WildlandObject.Type.USER, self.container.owner)
-=======
-        """
-        owner = client.load_object_from_name(WildlandObjectType.USER, container_owner)
->>>>>>> 0d79db31
+        """
+        owner = client.load_object_from_name(WildlandObject.Type.USER, container_owner)
 
         ok = False
         rejected = []
 
         for container_candidate in owner.load_catalog():
             try:
-<<<<<<< HEAD
-=======
-                container_candidate = (
-                    client.load_object_from_url_or_dict(
-                        WildlandObjectType.CONTAINER, c, container_owner))
-
->>>>>>> 0d79db31
                 all_storages = list(
                     client.all_storages(container=container_candidate))
 
@@ -266,17 +241,10 @@
         self.container_uuid_path = publisher.container_uuid_path
 
         # TODO this requires a more subtle manifest-pattern rewrite including more types
-<<<<<<< HEAD
         # of writeable and publisheable-to storages
         self.catalog_storage = catalog_storage
         assert self.catalog_storage.params['manifest-pattern']['type'] == 'glob'
         self.pattern = self.catalog_storage.params['manifest-pattern']['path']
-=======
-        # of writeable and publishable-to storages
-        self.infra_storage = infra_storage
-        assert self.infra_storage.params['manifest-pattern']['type'] == 'glob'
-        self.pattern = self.infra_storage.params['manifest-pattern']['path']
->>>>>>> 0d79db31
 
     def _get_relpath_for_storage_manifest(self, backend_id):
         # we publish only a single manifest for a storage, under `/.uuid/` path
@@ -334,7 +302,6 @@
         storage_relpaths = {}
         old_relpaths_to_remove = set()
 
-<<<<<<< HEAD
         with StorageDriver.from_storage(self.catalog_storage) as driver:
             # replace old relative URLs with new, better URLs
             for backend in self.container.load_backends(include_inline=False):
@@ -343,18 +310,6 @@
                 storage_relpaths[relpath] = backend
                 self.container.add_storage_from_obj(
                     backend, inline=False, new_url=driver.storage_backend.get_url_for_path(relpath))
-=======
-        with StorageDriver.from_storage(self.infra_storage) as driver:
-            for i in range(len(self.container.backends)):
-                if isinstance(self.container.backends[i], collections.abc.Mapping):
-                    continue
-                backend = self.client.load_object_from_url(WildlandObjectType.STORAGE,
-                    cast(str, self.container.backends[i]), self.container.owner)
-                relpath = self._get_relpath_for_storage_manifest(backend)
-                assert relpath not in storage_relpaths
-                storage_relpaths[relpath] = backend
-                self.container.backends[i] = driver.storage_backend.get_url_for_path(relpath)
->>>>>>> 0d79db31
 
             # fetch from /.uuid path
             try:
@@ -402,9 +357,6 @@
 
                 for relpath in container_relpaths:
                     driver.makedirs(relpath.parent)
-<<<<<<< HEAD
-                    driver.write_file(relpath, self.client.session.dump_object(self.container))
-=======
                     driver.write_file(relpath, self.client.session.dump_object(self.container))
 
 
@@ -419,7 +371,7 @@
 
     def __init__(self, client: Client):
         self.client = client
-        self.file: Path = client.dirs[WildlandObjectType.CONTAINER] / '.unpublished'
+        self.file: Path = client.dirs[WildlandObject.Type.CONTAINER] / '.unpublished'
 
     def load_cache(self) -> Set[str]:
         """
@@ -433,7 +385,7 @@
         """
         Cache path.
         """
-        to_add = self.client.dirs[WildlandObjectType.CONTAINER] / path
+        to_add = self.client.dirs[WildlandObject.Type.CONTAINER] / path
         if self._is_invalid(ignore=to_add):
             self._update()
         cache = self._load()
@@ -444,7 +396,7 @@
         """
         Remove path from cache.
         """
-        to_remove = self.client.dirs[WildlandObjectType.CONTAINER] / path
+        to_remove = self.client.dirs[WildlandObject.Type.CONTAINER] / path
         if self._is_invalid(ignore=to_remove):
             self._update()
         cache = self._load()
@@ -505,7 +457,6 @@
 
             except WildlandError as e:
                 logger.warning('error loading %s manifest: %s: %s',
-                               WildlandObjectType.CONTAINER.value, path, e)
+                               WildlandObject.Type.CONTAINER.value, path, e)
             else:
-                yield path, uuid, owner
->>>>>>> 0d79db31
+                yield path, uuid, owner