# Wildland Project
#
# Copyright (C) 2020 Golem Foundation,
#                    Paweł Marczewski <pawel@invisiblethingslab.com>,
#                    Wojtek Porczyk <woju@invisiblethingslab.com>
#
# This program is free software: you can redistribute it and/or modify
# it under the terms of the GNU General Public License as published by
# the Free Software Foundation, either version 3 of the License, or
# (at your option) any later version.
#
# This program is distributed in the hope that it will be useful,
# but WITHOUT ANY WARRANTY; without even the implied warranty of
# MERCHANTABILITY or FITNESS FOR A PARTICULAR PURPOSE.  See the
# GNU General Public License for more details.
#
# You should have received a copy of the GNU General Public License
# along with this program.  If not, see <https://www.gnu.org/licenses/>.

"""
Stuff related to publishing and unpublishing containers.
"""

import collections.abc
import logging
import pathlib
from typing import Optional, Generator, cast

from .client import Client
from .container import Container
from .exc import WildlandError
from .manifest.manifest import ManifestError, WildlandObjectType
from .storage_driver import StorageDriver
from .storage import Storage

logger = logging.getLogger('publish')


class Publisher:
    # Between two publish operations, things might have changed:
    # - different container paths,
    # - different set of storages.
    # Things that (we assume) didn't change:
    # - container uuid,
    # - manifest-pattern,
    # - base-url.

    """
    A behavior for publishing and unpublishing manifests

    >>> Publisher(client, container1).publish_manifest()
    >>> Publisher(client, container2).unpublish_manifest()
    """
    def __init__(self, client: Client, container: Container,
                 infrastructure: Optional[Container] = None):
        self.client = client
        self.container = container

        if infrastructure is not None:
            raise NotImplementedError(
                'choosing infrastructure is not supported')

        self.container_uuid_path = self.container.get_uuid_path()

    def publish_container(self) -> None:
        """
        Publish the manifest
        """
        _StoragePublisher(self, next(self._get_storages_for_publish())
                          ).publish_container(False)

    def unpublish_container(self) -> None:
        """
        Unpublish the manifest
        """
        for storage in self._get_storages_for_publish():
            _StoragePublisher(self, storage).publish_container(True)

    def _get_storages_for_publish(self) -> Generator[Storage, None, None]:
        """
        Iterate over all suitable storages to publish container manifest.
        """
        owner = self.client.load_object_from_name(WildlandObjectType.USER, self.container.owner)

        ok = False
        rejected = []
        if not owner.containers:
            rejected.append(f'user {owner.owner} has no infrastructure containers')

        for c in owner.containers:
            try:
                container_candidate = (
                    self.client.load_object_from_url_or_dict(
                        WildlandObjectType.CONTAINER, c, self.container.owner))

                all_storages = list(
                    self.client.all_storages(container=container_candidate))

                if not all_storages:
                    rejected.append(
                        f'container {container_candidate.ensure_uuid()} '
                        'has no available storages')
                    continue

                for storage_candidate in all_storages:
                    if 'manifest-pattern' not in storage_candidate.params or \
                            storage_candidate.params['manifest-pattern']['type'] != 'glob':
                        rejected.append(
                            f'storage {storage_candidate.params["backend-id"]} of '
                            f'container {container_candidate.ensure_uuid()} '
                            'does not have manifest_pattern')
                        continue

                    if not storage_candidate.is_writeable:
                        rejected.append(
                            f'storage {storage_candidate.params["backend-id"]} of '
                            f'container {container_candidate.ensure_uuid()} '
                            'is not writeable')
                        continue

                    # Attempt to mount the storage driver first.
                    # Failure in attempt to mount the backend should try the next storage from the
                    # container and if still not mounted, move to the next container
                    try:
                        with StorageDriver.from_storage(storage_candidate) as _driver:
                            ok = True
                            yield storage_candidate

                            # yield at most a single storage for a container
                            break

                    except (WildlandError, PermissionError, FileNotFoundError) as ex:
                        rejected.append(
                            f'storage {storage_candidate.params["backend-id"]} of '
                            f'container {container_candidate.ensure_uuid()} '
                            f'could not be mounted: {ex!s}')
                        logger.debug(
                            'Failed to mount storage when publishing with '
                            'exception: %s',
                            ex)
                        continue

            except (ManifestError, WildlandError) as ex:
                rejected.append(
                    f'container {repr(c)} has serious problems: {ex!s}')
                logger.debug(
                    'Failed to load container when publishing with exception: %s', ex)
                continue

        if not ok:
            raise WildlandError(
                'Cannot find any container suitable as publishing platform:'
                + ''.join(f'\n- {i}' for i in rejected))

    def is_published(self) -> bool:
        """
        Check if the container is published in any storage.
        """
        try:
            for storage in self._get_storages_for_publish():
                if _StoragePublisher(self, storage).is_published():
                    return True
        except WildlandError:
            pass
        return False


class _StoragePublisher:
    """
    Helper class: publish/unpublish for a single storage

    This is because publishing is done to single storage, but unpublish should
    be attempted from all viable infra containers to avoid a situation when user
    commands an unpublish, we find no manifests at some container and report to
    user that there no manifests, which would obviously be wrong.
    """

    def __init__(self, publisher: Publisher, infra_storage: Storage):
        self.client = publisher.client
        self.container = publisher.container
        self.container_uuid_path = publisher.container_uuid_path

        # TODO this requires a more subtle manifest-pattern rewrite including more types
        # of writeable and publisheable-to storages
        self.infra_storage = infra_storage
        assert self.infra_storage.params['manifest-pattern']['type'] == 'glob'
        self.pattern = self.infra_storage.params['manifest-pattern']['path']

    def _get_relpath_for_storage_manifest(self, storage):
        # we publish only a single manifest for a storage, under `/.uuid/` path
        container_manifest = next(
            self._get_relpaths_for_container_manifests(self.container))
        return container_manifest.with_name(
            container_manifest.name.removesuffix('.yaml')
            + f'.{storage.params["backend-id"]}.yaml'
        )

    def _get_relpaths_for_container_manifests(self, container):
        path_pattern = self.pattern.replace('*', container.ensure_uuid())

        # always return /.uuid/ path first
<<<<<<< HEAD
        path = path_pattern.replace('{path}', str(self.container_uuid_path.relative_to('/')))
        yield pathlib.PurePosixPath(path).relative_to('/')
=======
        yield pathlib.PurePosixPath(
            path_pattern.replace('{path}', str(self.container_uuid_path.relative_to('/')))
        ).relative_to('/')
>>>>>>> 7ae2b653

        if '{path}' in path_pattern:
            for path in container.expanded_paths:
                if path == self.container_uuid_path:
                    continue
                yield pathlib.PurePosixPath(path_pattern.replace(
                    '{path}', str(path.relative_to('/')))).relative_to('/')

    def is_published(self) -> bool:
        """
        Check if the container is published.
        """
        container_relpaths = list(self._get_relpaths_for_container_manifests(self.container))

        with StorageDriver.from_storage(self.infra_storage) as driver:
            try:
                driver.read_file(container_relpaths[0])
                return True
            except FileNotFoundError:
                return False

    def publish_container(self, just_unpublish: bool) -> None:
        """
        Publish a container to a container owner by the same user.
        """
        # Marczykowski-Górecki's Algorithm:
        # 1) choose infrastructure container from container owner
        #    - if the container was published earlier, the same infrastructure
        #      should be chosen; this will make sense when user will be able to
        #      choose to which infrastructure the container should be published
        # 2) generate all new relpaths for the container and storages
        # 3) try to fetch container from new relpaths; check if the file
        #    contains the same container; if yes, generate relpaths for old
        #    paths
        # 4) remove old copies of manifest for container and storages (only
        #    those that won't be overwritten later)
        # 5) post new storage manifests
        # 6) post new container manifests starting with /.uuid/ one
        #
        # For unpublishing, instead of 4), 5) and 6), all manifests are removed
        # from relpaths and no new manifests are published.

        container_relpaths = list(
            self._get_relpaths_for_container_manifests(self.container))
        storage_relpaths = {}
        old_relpaths_to_remove = set()

        with StorageDriver.from_storage(self.infra_storage) as driver:
            for i in range(len(self.container.backends)):
                if isinstance(self.container.backends[i], collections.abc.Mapping):
                    continue
                backend = self.client.load_object_from_url(WildlandObjectType.STORAGE,
                    cast(str, self.container.backends[i]), self.container.owner)
                relpath = self._get_relpath_for_storage_manifest(backend)
                assert relpath not in storage_relpaths
                storage_relpaths[relpath] = backend
                self.container.backends[i] = driver.storage_backend.get_url_for_path(relpath)

            # fetch from /.uuid path
            try:
                old_container_manifest_data = driver.read_file(
                    container_relpaths[0])
            except FileNotFoundError:
                pass
            else:
                old_container = self.client.session.load_object(
                    old_container_manifest_data, WildlandObjectType.CONTAINER)
                assert isinstance(old_container, Container)

                if not old_container.ensure_uuid() == self.container.ensure_uuid():
                    # we just downloaded this file from container_relpaths[0], so
                    # things are very wrong here
                    raise WildlandError(
                        f'old version of container manifest at storage '
                        f'{driver.storage.params["backend-id"]} has serious '
                        f'problems; please remove it manually')

                old_relpaths_to_remove.update(set(
                    self._get_relpaths_for_container_manifests(old_container)))
                for url_or_dict in old_container.backends:
                    if isinstance(url_or_dict, collections.abc.Mapping):
                        continue
                    old_relpaths_to_remove.add(
                        driver.storage_backend.get_path_for_url(url_or_dict))

            if just_unpublish:
                old_relpaths_to_remove.update(container_relpaths)
                old_relpaths_to_remove.update(storage_relpaths)
            else:
                old_relpaths_to_remove.difference_update(container_relpaths)
                old_relpaths_to_remove.difference_update(storage_relpaths)

            # remove /.uuid path last, if present (bool sorts False < True)
            for relpath in sorted(old_relpaths_to_remove,
                    key=(lambda path: path.parts[:2] == ('/', '.uuid'))):
                try:
                    driver.remove_file(relpath)
                except FileNotFoundError:
                    pass

            if not just_unpublish:
                for relpath, storage in storage_relpaths.items():
                    driver.makedirs(relpath.parent)
                    driver.write_file(relpath, self.client.session.dump_object(storage))

                for relpath in container_relpaths:
                    driver.makedirs(relpath.parent)
                    driver.write_file(relpath, self.client.session.dump_object(self.container))<|MERGE_RESOLUTION|>--- conflicted
+++ resolved
@@ -199,14 +199,9 @@
         path_pattern = self.pattern.replace('*', container.ensure_uuid())
 
         # always return /.uuid/ path first
-<<<<<<< HEAD
-        path = path_pattern.replace('{path}', str(self.container_uuid_path.relative_to('/')))
-        yield pathlib.PurePosixPath(path).relative_to('/')
-=======
         yield pathlib.PurePosixPath(
             path_pattern.replace('{path}', str(self.container_uuid_path.relative_to('/')))
         ).relative_to('/')
->>>>>>> 7ae2b653
 
         if '{path}' in path_pattern:
             for path in container.expanded_paths:
