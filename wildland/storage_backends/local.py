--- conflicted
+++ resolved
@@ -32,11 +32,7 @@
 
 import click
 
-<<<<<<< HEAD
-from .base import StorageBackend, File, Attr, StaticSubcontainerStorageMixin
-=======
-from .base import StorageBackend, File, Attr, verify_local_access
->>>>>>> c5a8708b
+from .base import StorageBackend, File, Attr, verify_local_access, StaticSubcontainerStorageMixin
 from ..fuse_utils import flags_to_mode
 from ..manifest.schema import Schema
 from .watch import StorageWatcher, FileEvent
